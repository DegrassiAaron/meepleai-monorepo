# AI-01: Embeddings and Qdrant Vector Indexing

**Status**: ✅ Completed
**Issue**: [#20](https://github.com/DegrassiAaron/meepleai-monorepo/issues/20)
**Component**: AI
**Priority**: P0
**Dependencies**: PDF-02, DB-01

## Overview

AI-01 implements the core vector search infrastructure for MeepleAI, enabling semantic search over game rulebooks. The implementation provides:

- **Text embedding generation** via OpenRouter API
- **Vector storage and retrieval** using Qdrant
<<<<<<< HEAD
- **Scoped filtering by game/document identifiers**
=======
- **Single-tenant default context** (tenant_id mantenuto per compatibilità)
>>>>>>> b510d733
- **Automatic indexing pipeline** from PDF upload to searchable vectors

> **Nota**: gli esempi storici continuano a mostrare parametri `tenant_id`; nell'implementazione attuale il valore è impostato automaticamente su `meepleai`.

## Architecture

### Components

```
PDF Upload
    ↓
Text Extraction (PDF-02)
    ↓
Text Chunking (TextChunkingService)
    ↓
Embedding Generation (EmbeddingService)
    ↓
Vector Indexing (QdrantService)
    ↓
Semantic Search (RagService)
```

### Services

#### 1. **TextChunkingService**
**Location**: `apps/api/src/Api/Services/TextChunkingService.cs`

Splits documents into overlapping text chunks optimized for embedding.

**Features**:
- Configurable chunk size (default: 512 characters)
- Overlap between chunks (default: 50 characters)
- Smart boundary detection (sentence > word > character)
- Page number estimation
- Character position tracking

**Usage**:
```csharp
var chunkingService = serviceProvider.GetRequiredService<TextChunkingService>();
var chunks = chunkingService.PrepareForEmbedding(extractedText);
// Returns List<DocumentChunkInput> with text, page, charStart, charEnd
```

**Tests**: `TextChunkingServiceTests.cs` (13 tests)

---

#### 2. **EmbeddingService**
**Location**: `apps/api/src/Api/Services/EmbeddingService.cs`

Generates vector embeddings using OpenRouter API.

**Configuration**:
- **Model**: `openai/text-embedding-3-small`
- **Dimensions**: 1536
- **API Key**: Set via `OPENROUTER_API_KEY` environment variable

**Features**:
- Batch embedding generation
- Automatic retry logic (via HttpClient timeout)
- Error handling with detailed logging
- Result pattern for success/failure

**Usage**:
```csharp
var embeddingService = serviceProvider.GetRequiredService<EmbeddingService>();

// Single text
var result = await embeddingService.GenerateEmbeddingAsync("How many players?", ct);

// Batch
var texts = new List<string> { "text1", "text2", "text3" };
var result = await embeddingService.GenerateEmbeddingsAsync(texts, ct);

if (result.Success)
{
    float[][] embeddings = result.Embeddings; // 1536-dimensional vectors
}
```

**Tests**: `EmbeddingServiceTests.cs` (10 tests)

---

#### 3. **QdrantService**
**Location**: `apps/api/src/Api/Services/QdrantService.cs`

Manages vector storage and retrieval in Qdrant.

**Configuration**:
- **Collection Name**: `meepleai_documents`
- **Vector Size**: 1536 dimensions
- **Distance Metric**: Cosine similarity
- **Indexed Fields**: `game_id`, `pdf_id`

**Features**:
- Automatic collection initialization on startup
- Payload indexing for fast filtering
- Scoped filtering per gioco/documento
- Batch upsert operations
- Document deletion by PDF ID

**Usage**:
```csharp
var qdrantService = serviceProvider.GetRequiredService<QdrantService>();

// Ensure collection exists (called on startup)
await qdrantService.EnsureCollectionExistsAsync(ct);

// Index document chunks
var chunks = new List<DocumentChunk>
{
    new()
    {
        Text = "Chess is played with two players.",
        Embedding = embedding,
        Page = 1,
        CharStart = 0,
        CharEnd = 34
    }
};
var result = await qdrantService.IndexDocumentChunksAsync(
    "demo-chess", "pdf-123", chunks, ct);

// Search with filters
var searchResult = await qdrantService.SearchAsync(
    "demo-chess", queryEmbedding, limit: 5, ct);

if (searchResult.Success)
{
    foreach (var item in searchResult.Results)
    {
        Console.WriteLine($"Score: {item.Score}, Text: {item.Text}");
    }
}
```

**Tests**: `QdrantServiceTests.cs` (11 tests)

---

#### 4. **RagService**
**Location**: `apps/api/src/Api/Services/RagService.cs`

Orchestrates the RAG (Retrieval-Augmented Generation) query pipeline.

**Flow**:
1. Generate embedding for user query
2. Search Qdrant for similar chunks (filtered by game)
3. Return top results as snippets

**Usage**:
```csharp
var ragService = serviceProvider.GetRequiredService<RagService>();
var response = await ragService.AskAsync("demo-chess", "How many players?", ct);

Console.WriteLine(response.answer); // "Two players."
foreach (var snippet in response.snippets)
{
    Console.WriteLine($"Source: {snippet.source}, Page: {snippet.page}");
}
```

**Tests**: `QaEndpointTests.cs` (E2E test)

---

## API Endpoints

### POST `/ingest/pdf`
Upload and automatically index a PDF document.

**Authentication**: Required (Admin or Editor role)
**Request**: Multipart form data
- `file`: PDF file (max 50MB)
- `gameId`: Game identifier

**Response**:
```json
{
  "documentId": "abc123",
  "fileName": "rulebook.pdf"
}
```

**Background Processing**:
1. Save PDF to disk
2. Extract text (PDF-02)
3. Chunk text
4. Generate embeddings
5. Index in Qdrant
6. Update `vector_documents` table with status

---

### POST `/agents/qa`
Query the knowledge base using semantic search.

**Authentication**: Required
**Request**:
```json
{
  "gameId": "demo-chess",
  "query": "How many players can play?"
}
```

**Response**:
```json
{
  "answer": "Two players.",
  "snippets": [
    {
      "text": "Two players.",
      "source": "PDF:pdf-demo-chess",
      "page": 1,
      "line": 0
    }
  ]
}
```

---

## Database Schema

### `vector_documents` Table
Tracks vector indexing status for each PDF.

```sql
CREATE TABLE vector_documents (
    id TEXT PRIMARY KEY,
    game_id TEXT NOT NULL,
    pdf_document_id TEXT NOT NULL REFERENCES pdf_documents(id),
    chunk_count INTEGER,
    total_characters INTEGER,
    indexing_status TEXT NOT NULL, -- 'pending', 'processing', 'completed', 'failed'
    indexing_error TEXT,
    indexed_at TIMESTAMP
);
```

---

## Qdrant Collection Schema

### Collection: `meepleai_documents`

**Vector Configuration**:
- **Size**: 1536
- **Distance**: Cosine

**Payload Schema**:
```json
{
  "game_id": "string (indexed)",
  "pdf_id": "string (indexed)",
  "chunk_index": "integer",
  "text": "string",
  "page": "integer",
  "char_start": "integer",
  "char_end": "integer",
  "indexed_at": "string (ISO 8601)"
}
```

**Filters**:
All searches are automatically filtered by the `game_id` specified in query parameters.

---

## Testing

### Unit Tests
**Total**: 34 tests covering AI-01 components

1. **TextChunkingServiceTests** (13 tests)
   - Input validation
   - Boundary detection
   - Overlap handling
   - Page/index assignment

2. **EmbeddingServiceTests** (10 tests)
   - API integration (mocked)
   - Error handling
   - Batch processing
   - Configuration validation

3. **QdrantServiceTests** (11 tests)
   - Initialization
   - Input validation
   - Result objects
   - Data structures

### Integration Tests
**QaEndpointTests** (1 E2E test)
- Creates demo spec
- Generates embedding
- Searches Qdrant (mocked)
- Returns correct answer

### Running Tests
```bash
cd apps/api
dotnet test --filter "FullyQualifiedName~Chunking|Embedding|Qdrant"
```

---

## Configuration

### Environment Variables

**Required**:
```bash
# OpenRouter API key for embeddings
OPENROUTER_API_KEY=your-api-key-here

# Qdrant connection (default: http://localhost:6333)
QDRANT_URL=http://qdrant:6333
```

**Optional**:
```bash
# PDF storage path (default: ./pdf_uploads)
PDF_STORAGE_PATH=/data/pdfs
```

### Startup Configuration
In `Program.cs`:
```csharp
// Register services
builder.Services.AddSingleton<QdrantService>();
builder.Services.AddScoped<EmbeddingService>();
builder.Services.AddScoped<TextChunkingService>();
builder.Services.AddScoped<RagService>();

// Initialize Qdrant collection
var qdrant = scope.ServiceProvider.GetRequiredService<QdrantService>();
await qdrant.EnsureCollectionExistsAsync();
```

---

## Performance Characteristics

### Embedding Generation
- **Latency**: ~500ms for single text
- **Batch**: ~1-2s for 10 texts
- **Rate Limits**: Depends on OpenRouter tier

### Qdrant Search
- **Latency**: <100ms for typical queries
- **Throughput**: 1000+ QPS
- **Scalability**: Horizontal scaling via Qdrant clustering

### Indexing Pipeline
- **Speed**: ~100 chunks/minute
- **Background**: Non-blocking (runs async)
- **Status Tracking**: Via `vector_documents.indexing_status`

---

## Troubleshooting

### Issue: Embeddings generation fails
**Check**:
1. `OPENROUTER_API_KEY` is set correctly
2. API key has sufficient credits
3. Network connectivity to OpenRouter

**Logs**:
```
[ERROR] Failed to generate embeddings: API error: 401
```

**Solution**: Verify API key in `.env.dev` file

---

### Issue: Qdrant connection fails
**Check**:
1. Qdrant is running (`docker compose ps`)
2. `QDRANT_URL` points to correct host
3. Port 6334 (gRPC) is accessible

**Logs**:
```
[ERROR] Failed to ensure collection exists
```

**Solution**:
```bash
docker compose restart qdrant
```

---

### Issue: No search results
**Check**:
1. Vector document status: `SELECT * FROM vector_documents WHERE indexing_status = 'completed'`
2. Qdrant collection has points: `curl http://localhost:6333/collections/meepleai_documents`
3. Game IDs match exactly

**Debug**:
```csharp
// Check if vectors exist for game
var searchResult = await qdrantService.SearchAsync(
    gameId, queryEmbedding, limit: 10);
Console.WriteLine($"Found {searchResult.Results.Count} results");
```

---

## Future Enhancements

### AI-02: Explain Mode (Issue #21)
- Generate natural language answers using LLM
- Combine multiple snippets
- Add reasoning and context

### AI-03: RAG Setup Wizard (Issue #22)
- Guided PDF upload flow
- Preview extracted text
- Test search before going live

### AI-04: Q&A with Snippet Highlighting (Issue #23)
- Return character positions
- Highlight matching text in PDF viewer
- Fallback to "not found" responses

### AI-05: Response Caching (Issue #24)
- Cache common queries per game
- Redis-backed storage
- TTL-based invalidation

---

## References

- **Qdrant Docs**: https://qdrant.tech/documentation/
- **OpenRouter API**: https://openrouter.ai/docs
- **Text Chunking Best Practices**: https://www.pinecone.io/learn/chunking-strategies/
- **Vector Search Patterns**: https://github.com/openai/openai-cookbook

---

## Acceptance Criteria

✅ **Servizio embeddings HTTP**: EmbeddingService implemented with OpenRouter integration
✅ **Indicizzazione chunk per gioco**: QdrantService with scoped filtering
✅ **Query vettoriali filtrate**: SearchAsync con filtro su `game_id`
✅ **Test coverage**: 34 unit tests + 1 E2E test passing
✅ **Documentation**: This file

**Issue AI-01 is complete and ready for production.**<|MERGE_RESOLUTION|>--- conflicted
+++ resolved
@@ -12,11 +12,7 @@
 
 - **Text embedding generation** via OpenRouter API
 - **Vector storage and retrieval** using Qdrant
-<<<<<<< HEAD
-- **Scoped filtering by game/document identifiers**
-=======
 - **Single-tenant default context** (tenant_id mantenuto per compatibilità)
->>>>>>> b510d733
 - **Automatic indexing pipeline** from PDF upload to searchable vectors
 
 > **Nota**: gli esempi storici continuano a mostrare parametri `tenant_id`; nell'implementazione attuale il valore è impostato automaticamente su `meepleai`.
