using Api.Infrastructure;
using System;
using System.Linq;
using System.Net;
using System.Security.Claims;
using Api.Infrastructure.Entities;
using Api.Middleware;
using Api.Models;
using Api.Services;
using Api.Services.Chat; // CHAT-02
using Api.Configuration; // CHAT-02
using Microsoft.AspNetCore.Cors.Infrastructure;
using Microsoft.EntityFrameworkCore;
using Microsoft.Extensions.DependencyInjection;
using Microsoft.AspNetCore.HttpOverrides;
using Microsoft.Extensions.Configuration;
using Microsoft.Extensions.Options;
using Serilog;
using Serilog.Events;
using StackExchange.Redis;
using AspNetIpNetwork = Microsoft.AspNetCore.HttpOverrides.IPNetwork;
// OPS-02: OpenTelemetry imports
using OpenTelemetry.Metrics;
using OpenTelemetry.Resources;
using OpenTelemetry.Trace;
using Api.Observability;
// OPS-04: Structured logging imports
using Api.Logging;

var builder = WebApplication.CreateBuilder(args);

// OPS-04: Configure Serilog with environment-based settings and sensitive data redaction
Log.Logger = LoggingConfiguration.ConfigureSerilog(builder).CreateLogger();

builder.Host.UseSerilog();

var forwardedHeadersSection = builder.Configuration.GetSection("ForwardedHeaders");
var forwardedHeadersEnabled = forwardedHeadersSection.GetValue<bool?>("Enabled") ?? true;

if (forwardedHeadersEnabled)
{
    builder.Services.Configure<ForwardedHeadersOptions>(options =>
    {
        options.ForwardedHeaders = ForwardedHeaders.XForwardedFor | ForwardedHeaders.XForwardedProto;

        options.KnownNetworks.Clear();
        options.KnownProxies.Clear();

        var knownProxies = forwardedHeadersSection.GetSection("KnownProxies").Get<string[]>() ?? Array.Empty<string>();
        foreach (var proxy in knownProxies)
        {
            if (!string.IsNullOrWhiteSpace(proxy) && IPAddress.TryParse(proxy, out var proxyAddress))
            {
                options.KnownProxies.Add(proxyAddress);
            }
        }

        var knownNetworks = forwardedHeadersSection.GetSection("KnownNetworks").Get<string[]>() ?? Array.Empty<string>();
        foreach (var network in knownNetworks)
        {
            if (string.IsNullOrWhiteSpace(network))
            {
                continue;
            }

            if (AspNetIpNetwork.TryParse(network, out var ipNetwork))
            {
                options.KnownNetworks.Add(ipNetwork);
                continue;
            }

            var parts = network.Split('/', StringSplitOptions.RemoveEmptyEntries | StringSplitOptions.TrimEntries);
            if (parts.Length == 2 && IPAddress.TryParse(parts[0], out var networkAddress) && int.TryParse(parts[1], out var prefixLength))
            {
                options.KnownNetworks.Add(new AspNetIpNetwork(networkAddress, prefixLength));
            }
        }

        var forwardLimit = forwardedHeadersSection.GetValue<int?>("ForwardLimit");
        if (forwardLimit.HasValue)
        {
            options.ForwardLimit = forwardLimit.Value;
        }

        var requireHeaderSymmetry = forwardedHeadersSection.GetValue<bool?>("RequireHeaderSymmetry");
        if (requireHeaderSymmetry.HasValue)
        {
            options.RequireHeaderSymmetry = requireHeaderSymmetry.Value;
        }
    });
}

builder.Services.Configure<SessionCookieConfiguration>(builder.Configuration.GetSection("Authentication:SessionCookie"));
builder.Services.Configure<SessionManagementConfiguration>(builder.Configuration.GetSection("Authentication:SessionManagement"));
builder.Services.Configure<RateLimitConfiguration>(builder.Configuration.GetSection("RateLimit"));
builder.Services.Configure<PdfProcessingConfiguration>(builder.Configuration.GetSection("PdfProcessing"));
builder.Services.Configure<FollowUpQuestionsConfiguration>(builder.Configuration.GetSection("FollowUpQuestions")); // CHAT-02

// Only configure Postgres in non-test environments (tests will override with SQLite)
if (!builder.Environment.IsEnvironment("Testing"))
{
    var connectionString = builder.Configuration.GetConnectionString("Postgres")
        ?? builder.Configuration["ConnectionStrings__Postgres"]
        ?? throw new InvalidOperationException("Missing Postgres connection string");

    builder.Services.AddDbContext<MeepleAiDbContext>(options =>
        options.UseNpgsql(connectionString));
}

// Configure Redis
var redisUrl = builder.Configuration["REDIS_URL"] ?? "localhost:6379";
builder.Services.AddSingleton<IConnectionMultiplexer>(sp =>
{
    var configuration = ConfigurationOptions.Parse(redisUrl);
    configuration.AbortOnConnectFail = false; // Fail gracefully if Redis unavailable
    return ConnectionMultiplexer.Connect(configuration);
});

// Configure HttpClient for EmbeddingService and LlmService
builder.Services.AddHttpClient();
builder.Services.AddHttpClient("Ollama", client =>
{
    var ollamaUrl = builder.Configuration["OLLAMA_URL"] ?? "http://localhost:11434";
    client.BaseAddress = new Uri(ollamaUrl);
    client.Timeout = TimeSpan.FromSeconds(60);
});
builder.Services.AddHttpClient("OpenAI", client =>
{
    client.BaseAddress = new Uri("https://api.openai.com/v1/");
    client.Timeout = TimeSpan.FromSeconds(30);
});
builder.Services.AddHttpClient("OpenRouter", client =>
{
    client.BaseAddress = new Uri("https://openrouter.ai/api/v1/");
    client.Timeout = TimeSpan.FromSeconds(30);
});

// Time provider for testability
builder.Services.AddSingleton(TimeProvider.System);

// Background task execution
builder.Services.AddSingleton<IBackgroundTaskService, BackgroundTaskService>();

// AI-01: Vector search services
builder.Services.AddSingleton<IQdrantClientAdapter, QdrantClientAdapter>();
builder.Services.AddSingleton<IQdrantService, QdrantService>();
builder.Services.AddScoped<IEmbeddingService, EmbeddingService>();
builder.Services.AddScoped<ILlmService, OllamaLlmService>();
builder.Services.AddScoped<ITextChunkingService, TextChunkingService>();
builder.Services.AddScoped<PdfIndexingService>();

// AI-05: AI response caching
// PERF-03: Changed from Singleton to Scoped due to MeepleAiDbContext dependency
builder.Services.AddScoped<IAiResponseCacheService, AiResponseCacheService>();

// PERF-02: Session caching (Phase 2 optimization)
builder.Services.AddSingleton<ISessionCacheService, SessionCacheService>();

builder.Services.AddScoped<GameService>();
builder.Services.AddScoped<RuleSpecService>();
builder.Services.AddScoped<RuleSpecDiffService>();
builder.Services.AddScoped<RuleSpecCommentService>();
builder.Services.AddScoped<RagService>();
builder.Services.AddScoped<IStreamingRagService, StreamingRagService>(); // API-02: Streaming RAG service
builder.Services.AddScoped<IStreamingQaService, StreamingQaService>(); // CHAT-01: Streaming QA service
builder.Services.AddScoped<IFollowUpQuestionService, FollowUpQuestionService>(); // CHAT-02: Follow-up question generation
builder.Services.AddScoped<SetupGuideService>();
builder.Services.AddScoped<AuthService>();
builder.Services.AddScoped<AuditService>();
builder.Services.AddScoped<AiRequestLogService>();
builder.Services.AddScoped<AgentFeedbackService>();
builder.Services.AddScoped<RateLimitService>();
builder.Services.AddScoped<PdfTextExtractionService>();
builder.Services.AddScoped<PdfTableExtractionService>();
builder.Services.AddScoped<IPdfValidationService, PdfValidationService>(); // PDF-09: PDF validation service
builder.Services.AddScoped<PdfStorageService>();
builder.Services.AddScoped<N8nConfigService>();
builder.Services.AddScoped<ChatService>();

// CHAT-05: Chat export services
builder.Services.AddScoped<IChatExportService, ChatExportService>();
builder.Services.AddScoped<IExportFormatter, TxtExportFormatter>();
builder.Services.AddScoped<IExportFormatter, MdExportFormatter>();
builder.Services.AddScoped<IExportFormatter, PdfExportFormatter>();

// AUTH-03: Session management service
builder.Services.AddScoped<ISessionManagementService, SessionManagementService>();
builder.Services.AddHostedService<SessionAutoRevocationService>();

// AUTH-04: Password reset services
builder.Services.AddScoped<IPasswordResetService, PasswordResetService>();
builder.Services.AddScoped<IEmailService, EmailService>();

// AI-06: RAG offline evaluation service
builder.Services.AddScoped<IRagEvaluationService, RagEvaluationService>();

// API-01: API key authentication service
builder.Services.AddScoped<ApiKeyAuthenticationService>();

// API-04: API key management service
builder.Services.AddScoped<ApiKeyManagementService>();

// PDF-02: OCR service for fallback text extraction
builder.Services.AddSingleton<IOcrService, TesseractOcrService>();

// CHESS-03: Chess knowledge indexing service
builder.Services.AddScoped<IChessKnowledgeService, ChessKnowledgeService>();

// CHESS-04: Chess conversational agent service
builder.Services.AddScoped<IChessAgentService, ChessAgentService>();

// AI-07: Prompt versioning and management service
builder.Services.AddScoped<IPromptManagementService, PromptManagementService>();

// API-01: OpenAPI/Swagger configuration
builder.Services.AddEndpointsApiExplorer();
builder.Services.AddSwaggerGen(options =>
{
    options.SwaggerDoc("v1", new Microsoft.OpenApi.Models.OpenApiInfo
    {
        Version = "v1",
        Title = "MeepleAI API",
        Description = "AI-powered board game rules assistant API with RAG-based question answering, rule explanations, and chess analysis",
        Contact = new Microsoft.OpenApi.Models.OpenApiContact
        {
            Name = "MeepleAI Support",
            Email = "support@meepleai.dev"
        }
    });

    // API Key Security Scheme
    options.AddSecurityDefinition("ApiKey", new Microsoft.OpenApi.Models.OpenApiSecurityScheme
    {
        Type = Microsoft.OpenApi.Models.SecuritySchemeType.ApiKey,
        In = Microsoft.OpenApi.Models.ParameterLocation.Header,
        Name = "X-API-Key",
        Description = "API key authentication. Format: mpl_live_{40_random_chars} or mpl_test_{40_random_chars}"
    });

    // Cookie Security Scheme (existing session-based auth)
    options.AddSecurityDefinition("Cookie", new Microsoft.OpenApi.Models.OpenApiSecurityScheme
    {
        Type = Microsoft.OpenApi.Models.SecuritySchemeType.ApiKey,
        In = Microsoft.OpenApi.Models.ParameterLocation.Cookie,
        Name = "meeple_session",
        Description = "Cookie-based session authentication for web clients"
    });

    // Apply security requirements globally
    options.AddSecurityRequirement(new Microsoft.OpenApi.Models.OpenApiSecurityRequirement
    {
        {
            new Microsoft.OpenApi.Models.OpenApiSecurityScheme
            {
                Reference = new Microsoft.OpenApi.Models.OpenApiReference
                {
                    Type = Microsoft.OpenApi.Models.ReferenceType.SecurityScheme,
                    Id = "ApiKey"
                }
            },
            Array.Empty<string>()
        },
        {
            new Microsoft.OpenApi.Models.OpenApiSecurityScheme
            {
                Reference = new Microsoft.OpenApi.Models.OpenApiReference
                {
                    Type = Microsoft.OpenApi.Models.ReferenceType.SecurityScheme,
                    Id = "Cookie"
                }
            },
            Array.Empty<string>()
        }
    });
});

// OPS-01: Health checks for observability
var healthCheckConnectionString = builder.Configuration.GetConnectionString("Postgres")
    ?? builder.Configuration["ConnectionStrings__Postgres"];
var healthCheckRedisConnectionString = builder.Configuration["REDIS_URL"] ?? "localhost:6379";
var healthCheckQdrantUrl = builder.Configuration["QDRANT_URL"] ?? "http://localhost:6333";

builder.Services.AddHealthChecks()
    .AddNpgSql(
        healthCheckConnectionString ?? "Host=localhost;Database=meepleai;Username=postgres;Password=postgres",
        name: "postgres",
        tags: new[] { "db", "sql" })
    .AddRedis(
        healthCheckRedisConnectionString,
        name: "redis",
        tags: new[] { "cache", "redis" })
    .AddUrlGroup(
        new Uri($"{healthCheckQdrantUrl}/healthz"),
        name: "qdrant",
        tags: new[] { "vector", "qdrant" })
    .AddCheck<QdrantHealthCheck>(
        "qdrant-collection",
        tags: new[] { "vector", "qdrant", "collection" });

builder.Services.AddCors(options =>
{
    options.AddPolicy("web", policy =>
    {
        var corsOrigins = builder.Configuration
            .GetSection("Cors:AllowedOrigins")
            .Get<string[]>() ?? Array.Empty<string>();

        var topLevelOrigins = builder.Configuration
            .GetSection("AllowedOrigins")
            .Get<string[]>() ?? Array.Empty<string>();

        var configuredOrigins = corsOrigins
            .Concat(topLevelOrigins)
            .Where(origin => !string.IsNullOrWhiteSpace(origin))
            .Distinct(StringComparer.OrdinalIgnoreCase)
            .ToArray();

        if (configuredOrigins.Length == 0)
        {
            policy.WithOrigins("http://localhost:3000");
        }
        else
        {
            policy.WithOrigins(configuredOrigins);
        }

        policy.AllowAnyHeader().AllowAnyMethod().AllowCredentials();
    });
});

// OPS-02: OpenTelemetry configuration
var otlpEndpoint = builder.Configuration["OTEL_EXPORTER_OTLP_ENDPOINT"] ?? "http://jaeger:4318";
var serviceName = "MeepleAI.Api";
var serviceVersion = "1.0.0";

builder.Services.AddOpenTelemetry()
    .ConfigureResource(resource => resource
        .AddService(
            serviceName: serviceName,
            serviceVersion: serviceVersion,
            serviceInstanceId: Environment.MachineName))
    .WithTracing(tracing => tracing
        .SetSampler(new OpenTelemetry.Trace.AlwaysOnSampler())
        .AddAspNetCoreInstrumentation(options =>
        {
            options.RecordException = true;
            options.Filter = httpContext =>
            {
                // Don't trace health checks or metrics endpoints
                var path = httpContext.Request.Path.Value ?? string.Empty;
                return !path.StartsWith("/health") && !path.Equals("/metrics");
            };
        })
        .AddHttpClientInstrumentation(options =>
        {
            options.RecordException = true;
        })
        // Add explicit Activity Sources for tracing (not Meter sources)
        .AddSource("Microsoft.AspNetCore")  // ASP.NET Core framework traces
        .AddSource("System.Net.Http")       // HTTP client traces
        // Add custom MeepleAI Activity Sources for domain-specific tracing
        .AddSource(MeepleAiActivitySources.ApiSourceName)
        .AddSource(MeepleAiActivitySources.RagSourceName)
        .AddSource(MeepleAiActivitySources.VectorSearchSourceName)
        .AddSource(MeepleAiActivitySources.PdfProcessingSourceName)
        .AddSource(MeepleAiActivitySources.CacheSourceName)
        .AddOtlpExporter(options =>
        {
            options.Endpoint = new Uri(otlpEndpoint);
            options.Protocol = OpenTelemetry.Exporter.OtlpExportProtocol.HttpProtobuf;
        }))
    .WithMetrics(metrics => metrics
        .AddAspNetCoreInstrumentation()
        .AddHttpClientInstrumentation()
        .AddRuntimeInstrumentation()
        .AddMeter(MeepleAiMetrics.MeterName)
        .AddPrometheusExporter());

var app = builder.Build();

using (var scope = app.Services.CreateScope())
{
    var db = scope.ServiceProvider.GetRequiredService<MeepleAiDbContext>();

    if (ShouldSkipMigrations(app, db))
    {
        // Test or in-memory environments create the schema elsewhere.
    }
    else
    {
        db.Database.Migrate();

        // AI-01: Initialize Qdrant collection
        var qdrant = scope.ServiceProvider.GetRequiredService<IQdrantService>();
        await qdrant.EnsureCollectionExistsAsync();
    }
}

if (forwardedHeadersEnabled)
{
    app.UseForwardedHeaders();
}

app.UseCors("web");

// OPS-02: OpenTelemetry Prometheus metrics endpoint
app.MapPrometheusScrapingEndpoint();

// API-01: Swagger UI (development only)
if (app.Environment.IsDevelopment())
{
    app.UseSwagger();
    app.UseSwaggerUI(options =>
    {
        options.SwaggerEndpoint("/swagger/v1/swagger.json", "MeepleAI API v1");
        options.RoutePrefix = "api/docs"; // Swagger UI at /api/docs
        options.DocumentTitle = "MeepleAI API Documentation";
    });
}

// API-01: API exception handler middleware (must be early in pipeline)
app.UseApiExceptionHandler();

// Request logging with correlation ID
app.UseSerilogRequestLogging(options =>
{
    options.EnrichDiagnosticContext = (diagnosticContext, httpContext) =>
    {
        diagnosticContext.Set("RequestId", httpContext.TraceIdentifier);
        diagnosticContext.Set("RequestPath", httpContext.Request.Path.Value ?? string.Empty);
        diagnosticContext.Set("RequestMethod", httpContext.Request.Method);
        diagnosticContext.Set("UserAgent", httpContext.Request.Headers.UserAgent.ToString());
        diagnosticContext.Set("RemoteIp", httpContext.Connection.RemoteIpAddress?.ToString() ?? "unknown");

        if (httpContext.User.Identity?.IsAuthenticated == true)
        {
            diagnosticContext.Set("UserId", httpContext.User.FindFirst(ClaimTypes.NameIdentifier)?.Value ?? "unknown");
            diagnosticContext.Set("UserEmail", httpContext.User.FindFirst(ClaimTypes.Email)?.Value ?? "unknown");
        }
    };
});

// Add correlation ID to response headers
app.Use(async (context, next) =>
{
    context.Response.Headers["X-Correlation-Id"] = context.TraceIdentifier;
    await next();
});

// API-01: API key authentication middleware (must be before cookie auth)
app.UseApiKeyAuthentication();

// Authentication middleware
app.Use(async (context, next) =>
{
    var sessionCookieName = GetSessionCookieName(context);

    if (context.Request.Cookies.TryGetValue(sessionCookieName, out var token) &&
        !string.IsNullOrWhiteSpace(token))
    {
        var auth = context.RequestServices.GetRequiredService<AuthService>();
        var session = await auth.ValidateSessionAsync(token, context.RequestAborted);
        if (session != null)
        {
            var claims = new List<Claim>
            {
                new(ClaimTypes.NameIdentifier, session.User.Id),
                new(ClaimTypes.Email, session.User.Email),
                new("displayName", session.User.DisplayName ?? string.Empty),
                new(ClaimTypes.Role, session.User.Role)
            };
            var identity = new ClaimsIdentity(claims, "session");
            context.User = new ClaimsPrincipal(identity);
            context.Items[nameof(ActiveSession)] = session;
        }
    }

    await next();
});

// Rate limiting middleware
app.Use(async (context, next) =>
{
    var rateLimiter = context.RequestServices.GetRequiredService<RateLimitService>();
    var logger = context.RequestServices.GetRequiredService<ILogger<Program>>();

    // Get rate limit key (prioritize authenticated user, fallback to IP)
    string rateLimitKey;
    RateLimitConfig config;

    if (context.Items.TryGetValue(nameof(ActiveSession), out var sessionObj) && sessionObj is ActiveSession session)
    {
        // Authenticated: rate limit per user + role
        rateLimitKey = $"user:{session.User.Id}";
        config = rateLimiter.GetConfigForRole(session.User.Role);
    }
    else
    {
        // Anonymous: rate limit per IP
        var ip = context.Connection.RemoteIpAddress?.ToString() ?? "unknown";
        rateLimitKey = $"ip:{ip}";
        config = rateLimiter.GetConfigForRole(null); // Default anonymous limits
    }

    var result = await rateLimiter.CheckRateLimitAsync(
        rateLimitKey,
        config.MaxTokens,
        config.RefillRate,
        context.RequestAborted);

    // Add rate limit headers
    context.Response.Headers["X-RateLimit-Limit"] = config.MaxTokens.ToString();
    context.Response.Headers["X-RateLimit-Remaining"] = result.TokensRemaining.ToString();

    if (!result.Allowed)
    {
        context.Response.Headers["Retry-After"] = result.RetryAfterSeconds.ToString();
        context.Response.StatusCode = 429; // Too Many Requests

        logger.LogWarning("Rate limit exceeded for {Key}. Retry after {RetryAfter}s",
            rateLimitKey, result.RetryAfterSeconds);

        await context.Response.WriteAsJsonAsync(new
        {
            error = "Rate limit exceeded",
            retryAfter = result.RetryAfterSeconds,
            message = $"Too many requests. Please try again in {result.RetryAfterSeconds} seconds."
        });
        return;
    }

    await next();
});

// API-04: API key quota enforcement middleware (must be after API key authentication)
app.UseMiddleware<ApiKeyQuotaEnforcementMiddleware>();

// API-01: Create v1 API route group
var v1Api = app.MapGroup("/api/v1");

// Unversioned endpoints (keep for backwards compatibility and infrastructure)
app.MapGet("/", () => Results.Json(new { ok = true, name = "MeepleAgentAI" }));

// OPS-01: Health check endpoints
app.MapHealthChecks("/health", new Microsoft.AspNetCore.Diagnostics.HealthChecks.HealthCheckOptions
{
    ResponseWriter = async (context, report) =>
    {
        context.Response.ContentType = "application/json";
        var result = System.Text.Json.JsonSerializer.Serialize(new
        {
            status = report.Status.ToString(),
            checks = report.Entries.Select(e => new
            {
                name = e.Key,
                status = e.Value.Status.ToString(),
                description = e.Value.Description,
                duration = e.Value.Duration.TotalMilliseconds,
                tags = e.Value.Tags
            }),
            totalDuration = report.TotalDuration.TotalMilliseconds
        });
        await context.Response.WriteAsync(result);
    }
});

app.MapHealthChecks("/health/ready", new Microsoft.AspNetCore.Diagnostics.HealthChecks.HealthCheckOptions
{
    Predicate = check => check.Tags.Contains("db") || check.Tags.Contains("cache") || check.Tags.Contains("vector")
});

app.MapHealthChecks("/health/live", new Microsoft.AspNetCore.Diagnostics.HealthChecks.HealthCheckOptions
{
    Predicate = _ => false // Just check if the app is running
});

// API-01: Admin logs endpoint (versioned)
v1Api.MapGet("/logs", async (HttpContext context, AiRequestLogService logService, CancellationToken ct) =>
{
    if (!context.Items.TryGetValue(nameof(ActiveSession), out var value) || value is not ActiveSession session)
    {
        return Results.Unauthorized();
    }

    if (!string.Equals(session.User.Role, UserRole.Admin.ToString(), StringComparison.OrdinalIgnoreCase))
    {
        return Results.StatusCode(StatusCodes.Status403Forbidden);
    }

    var result = await logService.GetRequestsAsync(limit: 100, ct: ct);

    var response = result.Requests
        .Select(log =>
        {
            var level = string.Equals(log.Status, "Error", StringComparison.OrdinalIgnoreCase)
                ? "ERROR"
                : "INFO";

            var message = !string.IsNullOrWhiteSpace(log.ResponseSnippet)
                ? log.ResponseSnippet!
                : !string.IsNullOrWhiteSpace(log.Query)
                    ? log.Query!
                    : $"{log.Endpoint} request ({log.Status})";

            return new LogEntryResponse(
                log.CreatedAt,
                level,
                message,
                log.Id,
                log.UserId,
                log.GameId
            );
        })
        .ToList();

    return Results.Json(response);
});

// API-01: Authentication endpoints (versioned)
v1Api.MapPost("/auth/register", async (RegisterPayload payload, HttpContext context, AuthService auth, ILogger<Program> logger, CancellationToken ct) =>
{
    try
    {
        var command = new RegisterCommand(
            payload.Email,
            payload.Password,
            payload.DisplayName,
            payload.Role,
            context.Connection.RemoteIpAddress?.ToString(),
            context.Request.Headers.UserAgent.ToString());

        logger.LogInformation("User registration attempt for {Email}", payload.Email);
        var result = await auth.RegisterAsync(command, ct);
        WriteSessionCookie(context, result.SessionToken, result.ExpiresAt);
        logger.LogInformation("User {UserId} registered successfully with role {Role}", result.User.Id, result.User.Role);
        return Results.Json(new AuthResponse(result.User, result.ExpiresAt));
    }
    catch (ArgumentException ex)
    {
        logger.LogWarning("Registration validation failed for {Email}: {Error}", payload.Email, ex.Message);
        return Results.BadRequest(new { error = ex.Message });
    }
    catch (InvalidOperationException ex)
    {
        logger.LogWarning("Registration conflict for {Email}: {Error}", payload.Email, ex.Message);
        return Results.Conflict(new { error = ex.Message });
    }
});

v1Api.MapPost("/auth/login", async (LoginPayload? payload, HttpContext context, AuthService auth, ILogger<Program> logger, CancellationToken ct) =>
{
    if (payload == null)
    {
        logger.LogWarning("Login failed: payload is null");
        return Results.BadRequest(new { error = "Invalid request payload" });
    }

    // Validate email and password are not empty
    if (string.IsNullOrWhiteSpace(payload.Email) || string.IsNullOrWhiteSpace(payload.Password))
    {
        logger.LogWarning("Login failed: email or password is empty");
        return Results.BadRequest(new { error = "Email and password are required" });
    }

    try
    {
        var command = new LoginCommand(
            payload.Email,
            payload.Password,
            context.Connection.RemoteIpAddress?.ToString(),
            context.Request.Headers.UserAgent.ToString());

        logger.LogInformation("Login attempt for {Email}", payload.Email);
        var result = await auth.LoginAsync(command, ct);
        if (result == null)
        {
            logger.LogWarning("Login failed for {Email}", payload.Email);
            RemoveSessionCookie(context);
            return Results.Unauthorized();
        }

        WriteSessionCookie(context, result.SessionToken, result.ExpiresAt);
        logger.LogInformation("User {UserId} logged in successfully", result.User.Id);
        return Results.Json(new AuthResponse(result.User, result.ExpiresAt));
    }
    catch (Exception ex)
    {
        logger.LogError(ex, "Login endpoint error");
        return Results.Problem(detail: ex.Message, statusCode: 500);
    }
});

static bool ShouldSkipMigrations(WebApplication app, MeepleAiDbContext db)
{
    if (app.Environment.IsEnvironment("Testing"))
    {
        return true;
    }

    if (app.Configuration.GetValue<bool?>("SkipMigrations") == true)
    {
        return true;
    }

    var providerName = db.Database.ProviderName;
    if (providerName != null && providerName.Contains("Sqlite", StringComparison.OrdinalIgnoreCase))
    {
        var connection = db.Database.GetDbConnection();
        var connectionString = connection?.ConnectionString;
        var dataSource = connection?.DataSource;

        if (!string.IsNullOrWhiteSpace(connectionString) &&
            (connectionString.Contains(":memory:", StringComparison.OrdinalIgnoreCase) ||
             connectionString.Contains("Mode=Memory", StringComparison.OrdinalIgnoreCase)))
        {
            return true;
        }

        if (!string.IsNullOrWhiteSpace(dataSource) &&
            dataSource.Contains(":memory:", StringComparison.OrdinalIgnoreCase))
        {
            return true;
        }
    }

    return false;
}

v1Api.MapPost("/auth/logout", async (HttpContext context, AuthService auth, CancellationToken ct) =>
{
    var sessionCookieName = GetSessionCookieName(context);

    if (context.Request.Cookies.TryGetValue(sessionCookieName, out var token) &&
        !string.IsNullOrWhiteSpace(token))
    {
        await auth.LogoutAsync(token, ct);
    }

    RemoveSessionCookie(context);
    return Results.Json(new { ok = true });
});

v1Api.MapGet("/auth/me", (HttpContext context) =>
{
    // Support both cookie-based session auth and API key auth
    if (context.Items.TryGetValue(nameof(ActiveSession), out var value) && value is ActiveSession session)
    {
        return Results.Json(new AuthResponse(session.User, session.ExpiresAt));
    }

    // Check for API key authentication
    if (context.User.Identity?.IsAuthenticated == true)
    {
        var userId = context.User.FindFirst(System.Security.Claims.ClaimTypes.NameIdentifier)?.Value;
        var email = context.User.FindFirst(System.Security.Claims.ClaimTypes.Email)?.Value;
        var displayName = context.User.FindFirst("displayName")?.Value;
        var role = context.User.FindFirst(System.Security.Claims.ClaimTypes.Role)?.Value;

        if (!string.IsNullOrEmpty(userId) && !string.IsNullOrEmpty(email))
        {
            var user = new AuthUser(userId, email, displayName ?? email, role ?? UserRole.User.ToString());
            return Results.Json(new AuthResponse(user, null)); // API keys don't have session expiration
        }
    }

    return Results.Unauthorized();
});

// AUTH-05: Session status and extension endpoints
v1Api.MapGet("/auth/session/status", async (
    HttpContext context,
    MeepleAiDbContext db,
    IConfiguration config,
    TimeProvider timeProvider,
    CancellationToken ct) =>
{
    // Require authentication
    if (!context.Items.TryGetValue(nameof(ActiveSession), out var value) || value is not ActiveSession session)
    {
        return Results.Unauthorized();
    }

    var now = timeProvider.GetUtcNow().UtcDateTime;
    var inactivityTimeoutDays = config.GetValue<int>("Authentication:SessionManagement:InactivityTimeoutDays", 30);

    // Get session from database to access LastSeenAt
    var sessionCookieName = GetSessionCookieName(context);
    if (!context.Request.Cookies.TryGetValue(sessionCookieName, out var token) || string.IsNullOrWhiteSpace(token))
    {
        return Results.Unauthorized();
    }

    var hash = System.Security.Cryptography.SHA256.HashData(System.Text.Encoding.UTF8.GetBytes(token));
    var tokenHash = Convert.ToBase64String(hash);

    var dbSession = await db.UserSessions
        .FirstOrDefaultAsync(s => s.TokenHash == tokenHash, ct);

    if (dbSession == null || dbSession.RevokedAt != null)
    {
        return Results.Unauthorized();
    }

    // Calculate remaining minutes until session expires from inactivity
    var lastActivity = dbSession.LastSeenAt ?? dbSession.CreatedAt;
    var expiryTime = lastActivity.AddDays(inactivityTimeoutDays);
    var remainingMinutes = (int)Math.Max(0, (expiryTime - now).TotalMinutes);

    var response = new SessionStatusResponse(
        dbSession.ExpiresAt,
        dbSession.LastSeenAt,
        remainingMinutes);

    return Results.Json(response);
});

v1Api.MapPost("/auth/session/extend", async (
    HttpContext context,
    MeepleAiDbContext db,
    ISessionCacheService? sessionCache,
    IConfiguration config,
    TimeProvider timeProvider,
    CancellationToken ct) =>
{
    // Require authentication
    if (!context.Items.TryGetValue(nameof(ActiveSession), out var value) || value is not ActiveSession session)
    {
        return Results.Unauthorized();
    }

    var now = timeProvider.GetUtcNow().UtcDateTime;
    var inactivityTimeoutDays = config.GetValue<int>("Authentication:SessionManagement:InactivityTimeoutDays", 30);

    // Get session from database
    var sessionCookieName = GetSessionCookieName(context);
    if (!context.Request.Cookies.TryGetValue(sessionCookieName, out var token) || string.IsNullOrWhiteSpace(token))
    {
        return Results.Unauthorized();
    }

    var hash = System.Security.Cryptography.SHA256.HashData(System.Text.Encoding.UTF8.GetBytes(token));
    var tokenHash = Convert.ToBase64String(hash);

    var dbSession = await db.UserSessions
        .FirstOrDefaultAsync(s => s.TokenHash == tokenHash, ct);

    if (dbSession == null || dbSession.RevokedAt != null)
    {
        return Results.Unauthorized();
    }

    // Update LastSeenAt to extend session
    dbSession.LastSeenAt = now;
    await db.SaveChangesAsync(ct);

    // Invalidate cache to force refresh on next request
    if (sessionCache != null)
    {
        await sessionCache.InvalidateAsync(tokenHash, ct);
    }

    // Calculate new remaining minutes
    var expiryTime = now.AddDays(inactivityTimeoutDays);
    var remainingMinutes = (int)Math.Max(0, (expiryTime - now).TotalMinutes);

    var response = new SessionStatusResponse(
        dbSession.ExpiresAt,
        now,
        remainingMinutes);

    return Results.Json(response);
});

// AUTH-04: Password reset endpoints
v1Api.MapPost("/auth/password-reset/request", async (
    PasswordResetRequestPayload payload,
    IPasswordResetService passwordResetService,
    ILogger<Program> logger,
    CancellationToken ct) =>
{
    try
    {
        if (string.IsNullOrWhiteSpace(payload.Email))
        {
            return Results.BadRequest(new { error = "Email is required" });
        }

        await passwordResetService.RequestPasswordResetAsync(payload.Email, ct);

        // Always return success to prevent email enumeration
        return Results.Json(new { ok = true, message = "If the email exists, a password reset link has been sent" });
    }
    catch (InvalidOperationException ex)
    {
        // Rate limit or validation errors
        logger.LogWarning("Password reset request error: {Message}", ex.Message);
        return Results.BadRequest(new { error = ex.Message });
    }
    catch (Exception ex)
    {
        logger.LogError(ex, "Password reset request endpoint error");
        return Results.Problem(detail: "An error occurred processing your request", statusCode: 500);
    }
});

v1Api.MapGet("/auth/password-reset/verify", async (
    string token,
    IPasswordResetService passwordResetService,
    ILogger<Program> logger,
    CancellationToken ct) =>
{
    try
    {
        if (string.IsNullOrWhiteSpace(token))
        {
            return Results.BadRequest(new { error = "Token is required" });
        }

        var isValid = await passwordResetService.ValidateResetTokenAsync(token, ct);

        if (!isValid)
        {
            return Results.BadRequest(new { error = "Invalid or expired token" });
        }

        return Results.Json(new { ok = true, message = "Token is valid" });
    }
    catch (Exception ex)
    {
        logger.LogError(ex, "Password reset verify endpoint error");
        return Results.Problem(detail: "An error occurred processing your request", statusCode: 500);
    }
});

v1Api.MapPut("/auth/password-reset/confirm", async (
    PasswordResetConfirmPayload payload,
    HttpContext context,
    IPasswordResetService passwordResetService,
    AuthService authService,
    ILogger<Program> logger,
    CancellationToken ct) =>
{
    try
    {
        if (string.IsNullOrWhiteSpace(payload.Token))
        {
            return Results.BadRequest(new { error = "Token is required" });
        }

        if (string.IsNullOrWhiteSpace(payload.NewPassword))
        {
            return Results.BadRequest(new { error = "New password is required" });
        }

        // Tuple destructuring for userId
        var (success, userId) = await passwordResetService.ResetPasswordAsync(
            payload.Token,
            payload.NewPassword,
            ct);

        if (!success || userId == null)
        {
            return Results.NotFound(new { error = "Invalid or expired token" });
        }

        // Create new session for auto-login
        var sessionResult = await authService.CreateSessionForUserAsync(
            userId,
            context.Connection.RemoteIpAddress?.ToString(),
            context.Request.Headers.UserAgent.ToString(),
            ct);

        if (sessionResult != null)
        {
            WriteSessionCookie(context, sessionResult.SessionToken, sessionResult.ExpiresAt);
        }

        return Results.Json(new { ok = true, message = "Password has been reset successfully" });
    }
    catch (ArgumentException ex)
    {
        // Validation errors (password complexity, etc.)
        logger.LogWarning("Password reset confirm validation error: {Message}", ex.Message);
        return Results.BadRequest(new { error = ex.Message });
    }
    catch (Exception ex)
    {
        logger.LogError(ex, "Password reset confirm endpoint error");
        return Results.Problem(detail: "An error occurred processing your request", statusCode: 500);
    }
});

// API-01: AI agent endpoints (versioned)
v1Api.MapPost("/agents/qa", async (
    QaRequest req,
    HttpContext context,
    RagService rag,
    ChatService chatService,
    AiRequestLogService aiLog,
    IFollowUpQuestionService followUpService, // CHAT-02
    IOptions<FollowUpQuestionsConfiguration> followUpConfig, // CHAT-02
    MeepleAiDbContext dbContext, // CHAT-02: for game name lookup
    ILogger<Program> logger,
    bool bypassCache = false,
    bool generateFollowUps = true, // CHAT-02: opt-in parameter
    CancellationToken ct = default) =>
{
    if (!context.Items.TryGetValue(nameof(ActiveSession), out var value) || value is not ActiveSession session)
    {
        return Results.Unauthorized();
    }

    if (string.IsNullOrWhiteSpace(req.gameId))
    {
        return Results.BadRequest(new { error = "gameId is required" });
    }

    var startTime = DateTime.UtcNow;
    var config = followUpConfig.Value;
    generateFollowUps = generateFollowUps && config.Enabled; // Apply global feature flag

    logger.LogInformation("QA request from user {UserId} for game {GameId}: {Query} (bypassCache: {BypassCache}, generateFollowUps: {GenerateFollowUps})",
        session.User.Id, req.gameId, req.query, bypassCache, generateFollowUps);

    try
    {
        // Persist user query to chat if chatId provided
        if (req.chatId.HasValue)
        {
            await chatService.AddMessageAsync(
                req.chatId.Value,
                session.User.Id,
                "user",
                req.query,
                new { endpoint = "qa", gameId = req.gameId, bypassCache, generateFollowUps },
                ct);
        }

        // PERF-03: Support cache bypass via query parameter
        var resp = await rag.AskAsync(req.gameId, req.query, bypassCache, ct);
        var latencyMs = (int)(DateTime.UtcNow - startTime).TotalMilliseconds;

        // CHAT-02: Generate follow-up questions if enabled
        IReadOnlyList<string>? followUpQuestions = null;
        if (generateFollowUps)
        {
            var game = await dbContext.Games
                .Where(g => g.Id.ToString() == req.gameId)
                .Select(g => g.Name)
                .FirstOrDefaultAsync(ct);

            if (game != null)
            {
                followUpQuestions = await followUpService.GenerateQuestionsAsync(
                    originalQuestion: req.query,
                    generatedAnswer: resp.answer,
                    ragContext: resp.snippets,
                    gameName: game,
                    ct: ct);

                logger.LogInformation("Generated {Count} follow-up questions for game {GameId}",
                    followUpQuestions.Count, req.gameId);
            }
        }

        // Create response with follow-up questions
        var finalResponse = new QaResponse(
            resp.answer,
            resp.snippets,
            resp.promptTokens,
            resp.completionTokens,
            resp.totalTokens,
            resp.confidence,
            resp.metadata,
            followUpQuestions); // CHAT-02

        logger.LogInformation("QA response delivered for game {GameId}", req.gameId);

        string? model = null;
        string? finishReason = null;
        if (resp.metadata != null)
        {
            if (resp.metadata.TryGetValue("model", out var metadataModel))
            {
                model = metadataModel;
            }

            if (resp.metadata.TryGetValue("finish_reason", out var metadataFinish))
            {
                finishReason = metadataFinish;
            }
        }

        // Persist agent response to chat if chatId provided
        if (req.chatId.HasValue)
        {
            await chatService.AddMessageAsync(
                req.chatId.Value,
                session.User.Id,
                "assistant",
                resp.answer,
                new
                {
                    endpoint = "qa",
                    gameId = req.gameId,
                    promptTokens = resp.promptTokens,
                    completionTokens = resp.completionTokens,
                    totalTokens = resp.totalTokens,
                    confidence = resp.confidence,
                    model,
                    finishReason,
                    snippetCount = resp.snippets.Count,
                    followUpQuestionsCount = followUpQuestions?.Count ?? 0 // CHAT-02
                },
                ct);
        }

        // ADM-01: Log AI request
        await aiLog.LogRequestAsync(
            session.User.Id,
            req.gameId,
            "qa",
            req.query,
            resp.answer?.Length > 500 ? resp.answer.Substring(0, 500) : resp.answer,
            latencyMs,
            resp.totalTokens,
            resp.confidence,
            "Success",
            null,
            context.Connection.RemoteIpAddress?.ToString(),
            context.Request.Headers.UserAgent.ToString(),
            promptTokens: resp.promptTokens,
            completionTokens: resp.completionTokens,
            model: model,
            finishReason: finishReason,
            ct: ct);

        return Results.Json(finalResponse); // CHAT-02: Return response with follow-up questions
    }
    catch (Exception ex)
    {
        var latencyMs = (int)(DateTime.UtcNow - startTime).TotalMilliseconds;

        // Persist error to chat if chatId provided
        if (req.chatId.HasValue)
        {
            try
            {
                await chatService.AddMessageAsync(
                    req.chatId.Value,
                    session.User.Id,
                    "error",
                    $"Failed to process QA request: {ex.Message}",
                    new { endpoint = "qa", gameId = req.gameId, error = ex.GetType().Name },
                    ct);
            }
            catch (Exception chatEx)
            {
                logger.LogWarning(chatEx, "Failed to log error message to chat {ChatId}", req.chatId.Value);
            }
        }

        // ADM-01: Log failed AI request
        await aiLog.LogRequestAsync(
            session.User.Id,
            req.gameId,
            "qa",
            req.query,
            null,
            latencyMs,
            status: "Error",
            errorMessage: ex.Message,
            ipAddress: context.Connection.RemoteIpAddress?.ToString(),
            userAgent: context.Request.Headers.UserAgent.ToString(),
            ct: ct);

        throw;
    }
})
.WithName("QaAgent")
.WithDescription("Ask a question about game rules using RAG (Retrieval-Augmented Generation)")
.WithTags("AI Agents")
.Produces<QaResponse>(StatusCodes.Status200OK)
.Produces(StatusCodes.Status400BadRequest)
.Produces(StatusCodes.Status401Unauthorized)
.Produces(StatusCodes.Status500InternalServerError);

v1Api.MapPost("/agents/explain", async (ExplainRequest req, HttpContext context, RagService rag, ChatService chatService, AiRequestLogService aiLog, ILogger<Program> logger, CancellationToken ct) =>
{
    if (!context.Items.TryGetValue(nameof(ActiveSession), out var value) || value is not ActiveSession session)
    {
        return Results.Unauthorized();
    }

    if (string.IsNullOrWhiteSpace(req.gameId))
    {
        return Results.BadRequest(new { error = "gameId is required" });
    }

    var startTime = DateTime.UtcNow;
    logger.LogInformation("Explain request from user {UserId} for game {GameId}: {Topic}",
        session.User.Id, req.gameId, req.topic);

    try
    {
        // Persist user query to chat if chatId provided
        if (req.chatId.HasValue)
        {
            await chatService.AddMessageAsync(
                req.chatId.Value,
                session.User.Id,
                "user",
                $"Explain: {req.topic}",
                new { endpoint = "explain", gameId = req.gameId, topic = req.topic },
                ct);
        }

        var resp = await rag.ExplainAsync(req.gameId, req.topic, ct);
        var latencyMs = (int)(DateTime.UtcNow - startTime).TotalMilliseconds;

        logger.LogInformation("Explain response delivered for game {GameId}, estimated {Minutes} min read",
            req.gameId, resp.estimatedReadingTimeMinutes);

        // Persist agent response to chat if chatId provided
        if (req.chatId.HasValue)
        {
            await chatService.AddMessageAsync(
                req.chatId.Value,
                session.User.Id,
                "assistant",
                resp.script,
                new
                {
                    endpoint = "explain",
                    gameId = req.gameId,
                    topic = req.topic,
                    promptTokens = resp.promptTokens,
                    completionTokens = resp.completionTokens,
                    totalTokens = resp.totalTokens,
                    confidence = resp.confidence,
                    estimatedReadingTimeMinutes = resp.estimatedReadingTimeMinutes,
                    outline = resp.outline,
                    citationCount = resp.citations.Count
                },
                ct);
        }

        // ADM-01: Log AI request
        await aiLog.LogRequestAsync(
            session.User.Id,
            req.gameId,
            "explain",
            req.topic,
            resp.script?.Length > 500 ? resp.script.Substring(0, 500) : resp.script,
            latencyMs,
            resp.totalTokens,
            resp.confidence,
            "Success",
            null,
            context.Connection.RemoteIpAddress?.ToString(),
            context.Request.Headers.UserAgent.ToString(),
            promptTokens: resp.promptTokens,
            completionTokens: resp.completionTokens,
            model: null,
            finishReason: null,
            ct: ct);

        return Results.Json(resp);
    }
    catch (Exception ex)
    {
        var latencyMs = (int)(DateTime.UtcNow - startTime).TotalMilliseconds;

        // Persist error to chat if chatId provided
        if (req.chatId.HasValue)
        {
            try
            {
                await chatService.AddMessageAsync(
                    req.chatId.Value,
                    session.User.Id,
                    "error",
                    $"Failed to process Explain request: {ex.Message}",
                    new { endpoint = "explain", gameId = req.gameId, topic = req.topic, error = ex.GetType().Name },
                    ct);
            }
            catch (Exception chatEx)
            {
                logger.LogWarning(chatEx, "Failed to log error message to chat {ChatId}", req.chatId.Value);
            }
        }

        // ADM-01: Log failed AI request
        await aiLog.LogRequestAsync(
            session.User.Id,
            req.gameId,
            "explain",
            req.topic,
            null,
            latencyMs,
            status: "Error",
            errorMessage: ex.Message,
            ipAddress: context.Connection.RemoteIpAddress?.ToString(),
            userAgent: context.Request.Headers.UserAgent.ToString(),
            ct: ct);

        throw;
    }
});

// API-02: Streaming RAG Explain endpoint (SSE)
v1Api.MapPost("/agents/explain/stream", async (ExplainRequest req, HttpContext context, IStreamingRagService streamingRag, ILogger<Program> logger, CancellationToken ct) =>
{
    if (!context.Items.TryGetValue(nameof(ActiveSession), out var value) || value is not ActiveSession session)
    {
        return Results.Unauthorized();
    }

    if (string.IsNullOrWhiteSpace(req.gameId))
    {
        return Results.BadRequest(new { error = "gameId is required" });
    }

    logger.LogInformation("Streaming explain request from user {UserId} for game {GameId}: {Topic}",
        session.User.Id, req.gameId, req.topic);

    // Set SSE headers
    context.Response.Headers["Content-Type"] = "text/event-stream";
    context.Response.Headers["Cache-Control"] = "no-cache";
    context.Response.Headers["Connection"] = "keep-alive";

    try
    {
        await foreach (var evt in streamingRag.ExplainStreamAsync(req.gameId, req.topic, ct))
        {
            // Serialize event as JSON
            var json = System.Text.Json.JsonSerializer.Serialize(evt);

            // Write SSE format: "data: {json}\n\n"
            await context.Response.WriteAsync($"data: {json}\n\n", ct);
            await context.Response.Body.FlushAsync(ct);
        }

        logger.LogInformation("Streaming explain completed for game {GameId}, topic: {Topic}", req.gameId, req.topic);
    }
    catch (OperationCanceledException)
    {
        logger.LogInformation("Streaming explain cancelled by client for game {GameId}, topic: {Topic}", req.gameId, req.topic);
    }
    catch (Exception ex)
    {
        logger.LogError(ex, "Error during streaming explain for game {GameId}, topic: {Topic}", req.gameId, req.topic);

        // Send error event if possible
        try
        {
            var errorEvent = new RagStreamingEvent(
                StreamingEventType.Error,
                new StreamingError($"An error occurred: {ex.Message}", "INTERNAL_ERROR"),
                DateTime.UtcNow);
            var json = System.Text.Json.JsonSerializer.Serialize(errorEvent);
            await context.Response.WriteAsync($"data: {json}\n\n", ct);
            await context.Response.Body.FlushAsync(ct);
        }
        catch
        {
            // If we can't send error event, client connection is likely broken
        }
    }

    return Results.Empty;
});

// CHAT-01: Streaming QA endpoint (SSE)
v1Api.MapPost("/agents/qa/stream", async (
    QaRequest req,
    HttpContext context,
    IStreamingQaService streamingQa,
    ChatService chatService,
    AiRequestLogService aiLog,
    IFollowUpQuestionService followUpService, // CHAT-02
    IOptions<FollowUpQuestionsConfiguration> followUpConfig, // CHAT-02
    MeepleAiDbContext dbContext, // CHAT-02
    ILogger<Program> logger,
    bool generateFollowUps = true, // CHAT-02: opt-in parameter
    CancellationToken ct = default) =>
{
    if (!context.Items.TryGetValue(nameof(ActiveSession), out var value) || value is not ActiveSession session)
    {
        return Results.Unauthorized();
    }

    if (string.IsNullOrWhiteSpace(req.gameId))
    {
        return Results.BadRequest(new { error = "gameId is required" });
    }

    // CHAT-02: Apply global feature flag for follow-up questions
    var config = followUpConfig.Value;
    generateFollowUps = generateFollowUps && config.Enabled;

    var startTime = DateTime.UtcNow;
    logger.LogInformation("Streaming QA request from user {UserId} for game {GameId}: {Query}",
        session.User.Id, req.gameId, req.query);

    // Set SSE headers
    context.Response.Headers["Content-Type"] = "text/event-stream";
    context.Response.Headers["Cache-Control"] = "no-cache";
    context.Response.Headers["Connection"] = "keep-alive";

    try
    {
        // Persist user query to chat if chatId provided
        if (req.chatId.HasValue)
        {
            await chatService.AddMessageAsync(
                req.chatId.Value,
                session.User.Id,
                "user",
                req.query,
                new { endpoint = "qa-stream", gameId = req.gameId },
                ct);
        }

        var answerBuilder = new System.Text.StringBuilder();
        var totalTokens = 0;
        double? confidence = null;
        var snippets = new List<Snippet>();

        // CHAT-02: Follow-up question generation (fire-and-forget after Complete event)
        Task<IReadOnlyList<string>>? followUpTask = null;
        IReadOnlyList<string>? followUpQuestions = null;
        string? gameName = null;

        await foreach (var evt in streamingQa.AskStreamAsync(req.gameId, req.query, req.chatId, ct))
        {
            // Serialize event as JSON
            var json = System.Text.Json.JsonSerializer.Serialize(evt);

            // Write SSE format: "data: {json}\n\n"
            await context.Response.WriteAsync($"data: {json}\n\n", ct);
            await context.Response.Body.FlushAsync(ct);

            // Track response data for logging and chat persistence
            if (evt.Type == StreamingEventType.Token && evt.Data is System.Text.Json.JsonElement tokenElement)
            {
                var tokenData = System.Text.Json.JsonSerializer.Deserialize<StreamingToken>(tokenElement.GetRawText());
                if (tokenData != null)
                {
                    answerBuilder.Append(tokenData.token);
                }
            }
            else if (evt.Type == StreamingEventType.Citations && evt.Data is System.Text.Json.JsonElement citationsElement)
            {
                var citationsData = System.Text.Json.JsonSerializer.Deserialize<StreamingCitations>(citationsElement.GetRawText());
                if (citationsData != null)
                {
                    snippets = citationsData.citations.ToList();
                }
            }
            else if (evt.Type == StreamingEventType.Complete && evt.Data is System.Text.Json.JsonElement completeElement)
            {
                var completeData = System.Text.Json.JsonSerializer.Deserialize<StreamingComplete>(completeElement.GetRawText());
                if (completeData != null)
                {
                    totalTokens = completeData.totalTokens;
                    confidence = completeData.confidence;
                }

                // CHAT-02: Start follow-up generation in parallel (fire-and-forget)
                if (generateFollowUps && followUpTask == null)
                {
                    followUpTask = Task.Run(async () =>
                    {
                        try
                        {
                            // Fetch game name
                            gameName = await dbContext.Games
                                .Where(g => g.Id.ToString() == req.gameId)
                                .Select(g => g.Name)
                                .FirstOrDefaultAsync(ct);

                            if (gameName == null)
                            {
                                logger.LogWarning("Game {GameId} not found for follow-up generation", req.gameId);
                                return new List<string>().AsReadOnly();
                            }

                            var answer = answerBuilder.ToString();
                            return await followUpService.GenerateQuestionsAsync(
                                originalQuestion: req.query,
                                generatedAnswer: answer,
                                ragContext: snippets,
                                gameName: gameName,
                                ct: ct);
                        }
                        catch (Exception ex)
                        {
                            logger.LogWarning(ex, "Failed to generate follow-up questions for game {GameId}", req.gameId);
                            return new List<string>().AsReadOnly();
                        }
                    });
                }
            }
        }

        var answer = answerBuilder.ToString();
        var latencyMs = (int)(DateTime.UtcNow - startTime).TotalMilliseconds;

        // CHAT-02: Wait for follow-up questions and send event
        if (followUpTask != null)
        {
            try
            {
                followUpQuestions = await followUpTask;
                if (followUpQuestions != null && followUpQuestions.Count > 0)
                {
                    var followUpEvent = new RagStreamingEvent(
                        StreamingEventType.FollowUpQuestions,
                        new StreamingFollowUpQuestions(followUpQuestions),
                        DateTime.UtcNow);
                    var followUpJson = System.Text.Json.JsonSerializer.Serialize(followUpEvent);
                    await context.Response.WriteAsync($"data: {followUpJson}\n\n", ct);
                    await context.Response.Body.FlushAsync(ct);

                    logger.LogInformation("Sent {Count} follow-up questions for game {GameId}",
                        followUpQuestions.Count, req.gameId);
                }
            }
            catch (Exception ex)
            {
                logger.LogWarning(ex, "Failed to send follow-up questions event for game {GameId}", req.gameId);
            }
        }

        logger.LogInformation("Streaming QA completed for game {GameId}, query: {Query}", req.gameId, req.query);

        // Persist agent response to chat if chatId provided
        if (req.chatId.HasValue && !string.IsNullOrWhiteSpace(answer))
        {
            await chatService.AddMessageAsync(
                req.chatId.Value,
                session.User.Id,
                "assistant",
                answer,
                new
                {
                    endpoint = "qa-stream",
                    gameId = req.gameId,
                    totalTokens,
                    confidence,
                    snippetCount = snippets.Count,
                    followUpQuestionsCount = followUpQuestions?.Count ?? 0 // CHAT-02
                },
                ct);
        }

        // Log AI request
        await aiLog.LogRequestAsync(
            session.User.Id,
            req.gameId,
            "qa-stream",
            req.query,
            answer?.Length > 500 ? answer.Substring(0, 500) : answer,
            latencyMs,
            totalTokens,
            confidence,
            "Success",
            null,
            context.Connection.RemoteIpAddress?.ToString(),
            context.Request.Headers.UserAgent.ToString(),
            completionTokens: totalTokens,
            ct: ct);
    }
    catch (OperationCanceledException)
    {
        logger.LogInformation("Streaming QA cancelled by client for game {GameId}, query: {Query}", req.gameId, req.query);
    }
    catch (Exception ex)
    {
        var latencyMs = (int)(DateTime.UtcNow - startTime).TotalMilliseconds;
        logger.LogError(ex, "Error during streaming QA for game {GameId}, query: {Query}", req.gameId, req.query);

        // Persist error to chat if chatId provided
        if (req.chatId.HasValue)
        {
            try
            {
                await chatService.AddMessageAsync(
                    req.chatId.Value,
                    session.User.Id,
                    "error",
                    $"Failed to process streaming QA request: {ex.Message}",
                    new { endpoint = "qa-stream", gameId = req.gameId, error = ex.GetType().Name },
                    ct);
            }
            catch (Exception chatEx)
            {
                logger.LogWarning(chatEx, "Failed to log error message to chat {ChatId}", req.chatId.Value);
            }
        }

        // Log failed AI request
        await aiLog.LogRequestAsync(
            session.User.Id,
            req.gameId,
            "qa-stream",
            req.query,
            null,
            latencyMs,
            status: "Error",
            errorMessage: ex.Message,
            ipAddress: context.Connection.RemoteIpAddress?.ToString(),
            userAgent: context.Request.Headers.UserAgent.ToString(),
            ct: ct);

        // Send error event if possible
        try
        {
            var errorEvent = new RagStreamingEvent(
                StreamingEventType.Error,
                new StreamingError($"An error occurred: {ex.Message}", "INTERNAL_ERROR"),
                DateTime.UtcNow);
            var json = System.Text.Json.JsonSerializer.Serialize(errorEvent);
            await context.Response.WriteAsync($"data: {json}\n\n", ct);
            await context.Response.Body.FlushAsync(ct);
        }
        catch
        {
            // If we can't send error event, client connection is likely broken
        }
    }

    return Results.Empty;
});

// AI-03: RAG Setup Guide endpoint
v1Api.MapPost("/agents/setup", async (SetupGuideRequest req, HttpContext context, SetupGuideService setupGuide, ChatService chatService, AiRequestLogService aiLog, ILogger<Program> logger, CancellationToken ct) =>
{
    if (!context.Items.TryGetValue(nameof(ActiveSession), out var value) || value is not ActiveSession session)
    {
        return Results.Unauthorized();
    }

    if (string.IsNullOrWhiteSpace(req.gameId))
    {
        return Results.BadRequest(new { error = "gameId is required" });
    }

    var startTime = DateTime.UtcNow;
    logger.LogInformation("Setup guide request from user {UserId} for game {GameId}",
        session.User.Id, req.gameId);

    try
    {
        // Persist user query to chat if chatId provided
        if (req.chatId.HasValue)
        {
            await chatService.AddMessageAsync(
                req.chatId.Value,
                session.User.Id,
                "user",
                "Generate setup guide",
                new { endpoint = "setup", gameId = req.gameId },
                ct);
        }

        var resp = await setupGuide.GenerateSetupGuideAsync(req.gameId, ct);
        var latencyMs = (int)(DateTime.UtcNow - startTime).TotalMilliseconds;

        logger.LogInformation("Setup guide delivered for game {GameId}, {StepCount} steps, estimated {Minutes} min",
            req.gameId, resp.steps.Count, resp.estimatedSetupTimeMinutes);

        // Persist agent response to chat if chatId provided
        if (req.chatId.HasValue)
        {
            var setupSummary = resp.steps.Count > 0
                ? string.Join("; ", resp.steps.Take(3).Select(s => $"{s.stepNumber}. {s.title}")) + (resp.steps.Count > 3 ? "..." : "")
                : "No steps generated";

            await chatService.AddMessageAsync(
                req.chatId.Value,
                session.User.Id,
                "assistant",
                $"Setup guide for {resp.gameTitle}: {setupSummary}",
                new
                {
                    endpoint = "setup",
                    gameId = req.gameId,
                    gameTitle = resp.gameTitle,
                    promptTokens = resp.promptTokens,
                    completionTokens = resp.completionTokens,
                    totalTokens = resp.totalTokens,
                    confidence = resp.confidence,
                    estimatedSetupTimeMinutes = resp.estimatedSetupTimeMinutes,
                    stepCount = resp.steps.Count,
                    steps = resp.steps
                },
                ct);
        }

        // ADM-01: Log AI request
        var responseSnippet = resp.steps.Count > 0
            ? string.Join("; ", resp.steps.Take(3).Select(s => s.instruction))
            : "No steps generated";
        if (responseSnippet.Length > 500)
        {
            responseSnippet = responseSnippet.Substring(0, 500);
        }

        await aiLog.LogRequestAsync(
            session.User.Id,
            req.gameId,
            "setup",
            "setup_guide",
            responseSnippet,
            latencyMs,
            resp.totalTokens,
            resp.confidence,
            "Success",
            null,
            context.Connection.RemoteIpAddress?.ToString(),
            context.Request.Headers.UserAgent.ToString(),
            promptTokens: resp.promptTokens,
            completionTokens: resp.completionTokens,
            model: null,
            finishReason: null,
            ct: ct);

        return Results.Json(resp);
    }
    catch (Exception ex)
    {
        var latencyMs = (int)(DateTime.UtcNow - startTime).TotalMilliseconds;

        // Persist error to chat if chatId provided
        if (req.chatId.HasValue)
        {
            try
            {
                await chatService.AddMessageAsync(
                    req.chatId.Value,
                    session.User.Id,
                    "error",
                    $"Failed to generate setup guide: {ex.Message}",
                    new { endpoint = "setup", gameId = req.gameId, error = ex.GetType().Name },
                    ct);
            }
            catch (Exception chatEx)
            {
                logger.LogWarning(chatEx, "Failed to log error message to chat {ChatId}", req.chatId.Value);
            }
        }

        // ADM-01: Log failed AI request
        await aiLog.LogRequestAsync(
            session.User.Id,
            req.gameId,
            "setup",
            "setup_guide",
            null,
            latencyMs,
            status: "Error",
            errorMessage: ex.Message,
            ipAddress: context.Connection.RemoteIpAddress?.ToString(),
            userAgent: context.Request.Headers.UserAgent.ToString(),
            ct: ct);

        throw;
    }
});

v1Api.MapPost("/agents/feedback", async (AgentFeedbackRequest req, HttpContext context, AgentFeedbackService feedbackService, ILogger<Program> logger, CancellationToken ct) =>
{
    if (!context.Items.TryGetValue(nameof(ActiveSession), out var value) || value is not ActiveSession session)
    {
        return Results.Unauthorized();
    }

    if (!string.Equals(req.userId, session.User.Id, StringComparison.Ordinal))
    {
        return Results.BadRequest(new { error = "Invalid user" });
    }

    if (string.IsNullOrWhiteSpace(req.messageId) || string.IsNullOrWhiteSpace(req.endpoint))
    {
        return Results.BadRequest(new { error = "messageId and endpoint are required" });
    }

    try
    {
        await feedbackService.RecordFeedbackAsync(
            req.messageId,
            req.endpoint,
            session.User.Id,
            string.IsNullOrWhiteSpace(req.outcome) ? null : req.outcome,
            req.gameId,
            ct);

        logger.LogInformation(
            "Recorded feedback {Outcome} for message {MessageId} on endpoint {Endpoint} by user {UserId}",
            req.outcome ?? "cleared",
            req.messageId,
            req.endpoint,
            session.User.Id);

        return Results.Json(new { ok = true });
    }
    catch (Exception ex)
    {
        logger.LogError(ex, "Failed to record feedback for message {MessageId}", req.messageId);
        return Results.Problem(detail: "Unable to record feedback", statusCode: 500);
    }
});

// CHESS-04: Chess conversational agent endpoint
v1Api.MapPost("/agents/chess", async (ChessAgentRequest req, HttpContext context, IChessAgentService chessAgent, ChatService chatService, AiRequestLogService aiLog, ILogger<Program> logger, CancellationToken ct) =>
{
    if (!context.Items.TryGetValue(nameof(ActiveSession), out var value) || value is not ActiveSession session)
    {
        return Results.Unauthorized();
    }

    if (string.IsNullOrWhiteSpace(req.question))
    {
        return Results.BadRequest(new { error = "question is required" });
    }

    var startTime = DateTime.UtcNow;
    logger.LogInformation("Chess agent request from user {UserId}: {Question}, FEN: {FEN}",
        session.User.Id, req.question, req.fenPosition ?? "none");

    try
    {
        // Persist user query to chat if chatId provided
        if (req.chatId.HasValue)
        {
            var queryText = !string.IsNullOrWhiteSpace(req.fenPosition)
                ? $"{req.question} [Position: {req.fenPosition}]"
                : req.question;

            await chatService.AddMessageAsync(
                req.chatId.Value,
                session.User.Id,
                "user",
                queryText,
                new { endpoint = "chess", question = req.question, fenPosition = req.fenPosition },
                ct);
        }

        var resp = await chessAgent.AskAsync(req, ct);
        var latencyMs = (int)(DateTime.UtcNow - startTime).TotalMilliseconds;

        logger.LogInformation("Chess agent response delivered: {MoveCount} moves suggested",
            resp.suggestedMoves.Count);

        string? model = null;
        string? finishReason = null;
        if (resp.metadata != null)
        {
            if (resp.metadata.TryGetValue("model", out var metadataModel))
            {
                model = metadataModel;
            }

            if (resp.metadata.TryGetValue("finish_reason", out var metadataFinish))
            {
                finishReason = metadataFinish;
            }
        }

        // Persist agent response to chat if chatId provided
        if (req.chatId.HasValue)
        {
            await chatService.AddMessageAsync(
                req.chatId.Value,
                session.User.Id,
                "assistant",
                resp.answer,
                new
                {
                    endpoint = "chess",
                    question = req.question,
                    fenPosition = req.fenPosition,
                    promptTokens = resp.promptTokens,
                    completionTokens = resp.completionTokens,
                    totalTokens = resp.totalTokens,
                    confidence = resp.confidence,
                    model,
                    finishReason,
                    sourceCount = resp.sources.Count,
                    suggestedMoves = resp.suggestedMoves,
                    analysis = resp.analysis
                },
                ct);
        }

        // ADM-01: Log AI request
        await aiLog.LogRequestAsync(
            session.User.Id,
            "chess",
            "chess",
            req.question,
            resp.answer?.Length > 500 ? resp.answer.Substring(0, 500) : resp.answer,
            latencyMs,
            resp.totalTokens,
            resp.confidence,
            "Success",
            null,
            context.Connection.RemoteIpAddress?.ToString(),
            context.Request.Headers.UserAgent.ToString(),
            promptTokens: resp.promptTokens,
            completionTokens: resp.completionTokens,
            model: model,
            finishReason: finishReason,
            ct: ct);

        return Results.Json(resp);
    }
    catch (Exception ex)
    {
        var latencyMs = (int)(DateTime.UtcNow - startTime).TotalMilliseconds;

        // Persist error to chat if chatId provided
        if (req.chatId.HasValue)
        {
            try
            {
                await chatService.AddMessageAsync(
                    req.chatId.Value,
                    session.User.Id,
                    "error",
                    $"Failed to process chess question: {ex.Message}",
                    new { endpoint = "chess", question = req.question, fenPosition = req.fenPosition, error = ex.GetType().Name },
                    ct);
            }
            catch (Exception chatEx)
            {
                logger.LogWarning(chatEx, "Failed to log error message to chat {ChatId}", req.chatId.Value);
            }
        }

        // ADM-01: Log failed AI request
        await aiLog.LogRequestAsync(
            session.User.Id,
            "chess",
            "chess",
            req.question,
            null,
            latencyMs,
            status: "Error",
            errorMessage: ex.Message,
            ipAddress: context.Connection.RemoteIpAddress?.ToString(),
            userAgent: context.Request.Headers.UserAgent.ToString(),
            ct: ct);

        throw;
    }
});

v1Api.MapPost("/ingest/pdf", async (HttpContext context, IPdfValidationService pdfValidation, PdfStorageService pdfStorage, ILogger<Program> logger, CancellationToken ct) =>
{
    if (!context.Items.TryGetValue(nameof(ActiveSession), out var value) || value is not ActiveSession session)
    {
        return Results.Unauthorized();
    }

    if (!string.Equals(session.User.Role, UserRole.Admin.ToString(), StringComparison.OrdinalIgnoreCase) &&
        !string.Equals(session.User.Role, UserRole.Editor.ToString(), StringComparison.OrdinalIgnoreCase))
    {
        return Results.StatusCode(StatusCodes.Status403Forbidden);
    }

    var form = await context.Request.ReadFormAsync(ct);
    var file = form.Files.GetFile("file");
    var gameId = form["gameId"].ToString();

    if (string.IsNullOrWhiteSpace(gameId))
    {
        return Results.BadRequest(new { error = "gameId is required" });
    }

    if (file == null || file.Length == 0)
    {
        return Results.BadRequest(new { error = "validation_failed", details = new Dictionary<string, string> { ["file"] = "No file provided" } });
    }

    logger.LogInformation("User {UserId} uploading PDF for game {GameId}", session.User.Id, gameId);

    // PDF-09: Validate file size
    var sizeValidation = pdfValidation.ValidateFileSize(file.Length);
    if (!sizeValidation.IsValid)
    {
        logger.LogWarning("PDF validation failed for {FileName}: File size validation failed", file.FileName);
        return Results.BadRequest(new { error = "validation_failed", details = sizeValidation.Errors });
    }

    // PDF-09: Validate MIME type
    var mimeValidation = pdfValidation.ValidateMimeType(file.ContentType);
    if (!mimeValidation.IsValid)
    {
        logger.LogWarning("PDF validation failed for {FileName}: MIME type validation failed", file.FileName);
        return Results.BadRequest(new { error = "validation_failed", details = mimeValidation.Errors });
    }

    // PDF-09: Deep validation with PDF content
    using var stream = file.OpenReadStream();
    var validation = await pdfValidation.ValidateAsync(stream, file.FileName, ct);

    if (!validation.IsValid)
    {
        logger.LogWarning("PDF validation failed for {FileName}: {@Errors}", file.FileName, validation.Errors);
        return Results.BadRequest(new { error = "validation_failed", details = validation.Errors });
    }

    // Reset stream position for processing
    stream.Position = 0;

    var result = await pdfStorage.UploadPdfAsync(gameId, session.User.Id, file!, ct);

    if (!result.Success)
    {
        logger.LogWarning("PDF upload failed for game {GameId}: {Error}", gameId, result.Message);
        return Results.BadRequest(new { error = result.Message });
    }

    logger.LogInformation("PDF uploaded successfully: {PdfId}", result.Document!.Id);
    return Results.Json(new { documentId = result.Document.Id, fileName = result.Document.FileName });
});

v1Api.MapGet("/games", async (HttpContext context, GameService gameService, CancellationToken ct) =>
{
    if (!context.Items.TryGetValue(nameof(ActiveSession), out var value) || value is not ActiveSession)
    {
        return Results.Unauthorized();
    }

    var games = await gameService.GetGamesAsync(ct);
    var response = games.Select(g => new GameResponse(g.Id, g.Name, g.CreatedAt)).ToList();
    return Results.Json(response);
});

v1Api.MapPost("/games", async (CreateGameRequest? request, HttpContext context, GameService gameService, ILogger<Program> logger, CancellationToken ct) =>
{
    if (!context.Items.TryGetValue(nameof(ActiveSession), out var value) || value is not ActiveSession session)
    {
        return Results.Unauthorized();
    }

    if (!string.Equals(session.User.Role, UserRole.Admin.ToString(), StringComparison.OrdinalIgnoreCase) &&
        !string.Equals(session.User.Role, UserRole.Editor.ToString(), StringComparison.OrdinalIgnoreCase))
    {
        logger.LogWarning(
            "User {UserId} with role {Role} attempted to create a game without permission",
            session.User.Id,
            session.User.Role);
        return Results.StatusCode(StatusCodes.Status403Forbidden);
    }

    if (request is null)
    {
        return Results.BadRequest(new { error = "Request body is required" });
    }

    try
    {
        var game = await gameService.CreateGameAsync(request.Name, request.GameId, ct);
        logger.LogInformation("Created game {GameId}", game.Id);
        return Results.Created($"/games/{game.Id}", new GameResponse(game.Id, game.Name, game.CreatedAt));
    }
    catch (ArgumentException ex)
    {
        logger.LogWarning(ex, "Invalid game creation request");
        return Results.BadRequest(new { error = ex.Message });
    }
    catch (InvalidOperationException ex)
    {
        logger.LogWarning(ex, "Conflict creating game");
        return Results.Conflict(new { error = ex.Message });
    }
});

v1Api.MapGet("/games/{gameId}/pdfs", async (string gameId, HttpContext context, PdfStorageService pdfStorage, CancellationToken ct) =>
{
    if (!context.Items.TryGetValue(nameof(ActiveSession), out var value) || value is not ActiveSession session)
    {
        return Results.Unauthorized();
    }

    var pdfs = await pdfStorage.GetPdfsByGameAsync(gameId, ct);
    return Results.Json(new { pdfs });
});

v1Api.MapGet("/pdfs/{pdfId}/text", async (string pdfId, HttpContext context, MeepleAiDbContext db, CancellationToken ct) =>
{
    if (!context.Items.TryGetValue(nameof(ActiveSession), out var value) || value is not ActiveSession session)
    {
        return Results.Unauthorized();
    }

    var pdf = await db.PdfDocuments
        .Where(p => p.Id == pdfId)
        .Select(p => new
        {
            p.Id,
            p.FileName,
            p.ExtractedText,
            p.ProcessingStatus,
            p.ProcessedAt,
            p.PageCount,
            p.CharacterCount,
            p.ProcessingError
        })
        .FirstOrDefaultAsync(ct);

    if (pdf == null)
    {
        return Results.NotFound(new { error = "PDF not found" });
    }

    return Results.Json(pdf);
});

// SEC-02: Delete PDF with Row-Level Security
v1Api.MapDelete("/pdf/{pdfId}", async (string pdfId, HttpContext context, PdfStorageService pdfStorage, AuditService auditService, MeepleAiDbContext db, ILogger<Program> logger, CancellationToken ct) =>
{
    if (!context.Items.TryGetValue(nameof(ActiveSession), out var value) || value is not ActiveSession session)
    {
        return Results.Unauthorized();
    }

    // Load PDF to check ownership
    var pdf = await db.PdfDocuments
        .Where(p => p.Id == pdfId)
        .Select(p => new { p.Id, p.UploadedByUserId, p.GameId })
        .FirstOrDefaultAsync(ct);

    if (pdf == null)
    {
        return Results.NotFound(new { error = "PDF not found" });
    }

    // RLS: Check permissions
    bool isAdmin = string.Equals(session.User.Role, UserRole.Admin.ToString(), StringComparison.OrdinalIgnoreCase);
    bool isOwner = pdf.UploadedByUserId == session.User.Id;

    if (!isAdmin && !isOwner)
    {
        // Audit log access denial
        await auditService.LogAsync(
            session.User.Id,
            "ACCESS_DENIED",
            "PdfDocument",
            pdfId,
            "Denied",
            $"User attempted to delete PDF owned by another user. User role: {session.User.Role}, Owner: {pdf.UploadedByUserId}. RLS scope: own resources only.",
            null,
            null,
            ct);

        logger.LogWarning("User {UserId} with role {Role} denied access to delete PDF {PdfId} (owner: {OwnerId})",
            session.User.Id, session.User.Role, pdfId, pdf.UploadedByUserId);

        return Results.StatusCode(StatusCodes.Status403Forbidden);
    }

    // Delete PDF
    var result = await pdfStorage.DeletePdfAsync(pdfId, ct);

    if (!result.Success)
    {
        logger.LogError("Failed to delete PDF {PdfId}: {Error}", pdfId, result.Message);
        return Results.BadRequest(new { error = result.Message });
    }

    logger.LogInformation("User {UserId} deleted PDF {PdfId}", session.User.Id, pdfId);

    // Audit log successful deletion
    await auditService.LogAsync(
        session.User.Id,
        "DELETE",
        "PdfDocument",
        pdfId,
        "Success",
        $"PDF deleted successfully by user with role: {session.User.Role}",
        null,
        null,
        ct);

    return Results.NoContent();
});

// PDF-08: Get PDF processing progress
v1Api.MapGet("/pdfs/{pdfId}/progress", async (string pdfId, HttpContext context, MeepleAiDbContext db, CancellationToken ct) =>
{
    if (!context.Items.TryGetValue(nameof(ActiveSession), out var value) || value is not ActiveSession session)
    {
        return Results.Unauthorized();
    }

    var pdf = await db.PdfDocuments
        .Where(p => p.Id == pdfId)
        .Select(p => new
        {
            p.Id,
            p.UploadedByUserId,
            p.ProcessingProgressJson
        })
        .FirstOrDefaultAsync(ct);

    if (pdf == null)
    {
        return Results.NotFound(new { error = "PDF not found" });
    }

    // Authorization: User can only view their own PDFs unless admin
    if (pdf.UploadedByUserId != session.User.Id &&
        !string.Equals(session.User.Role, UserRole.Admin.ToString(), StringComparison.OrdinalIgnoreCase))
    {
        return Results.Forbid();
    }

    // Deserialize progress from JSON
    ProcessingProgress? progress = null;
    if (!string.IsNullOrEmpty(pdf.ProcessingProgressJson))
    {
        try
        {
            progress = System.Text.Json.JsonSerializer.Deserialize<ProcessingProgress>(pdf.ProcessingProgressJson);
        }
        catch (Exception ex)
        {
            // Log error but return null progress instead of failing
            var logger = context.RequestServices.GetRequiredService<ILogger<Program>>();
            logger.LogWarning(ex, "Failed to deserialize progress for PDF {PdfId}", pdfId);
        }
    }

    return Results.Ok(progress);
})
.RequireAuthorization()
.WithName("GetPdfProcessingProgress");

// PDF-08: Cancel PDF processing
v1Api.MapDelete("/pdfs/{pdfId}/processing", async (string pdfId, HttpContext context, MeepleAiDbContext db, IBackgroundTaskService backgroundTaskService, ILogger<Program> logger, CancellationToken ct) =>
{
    if (!context.Items.TryGetValue(nameof(ActiveSession), out var value) || value is not ActiveSession session)
    {
        return Results.Unauthorized();
    }

    var pdf = await db.PdfDocuments
        .Where(p => p.Id == pdfId)
        .Select(p => new { p.Id, p.UploadedByUserId, p.ProcessingStatus })
        .FirstOrDefaultAsync(ct);

    if (pdf == null)
    {
        return Results.NotFound(new { error = "PDF not found" });
    }

    // Authorization: User can only cancel their own PDFs unless admin
    if (pdf.UploadedByUserId != session.User.Id &&
        !string.Equals(session.User.Role, UserRole.Admin.ToString(), StringComparison.OrdinalIgnoreCase))
    {
        return Results.Forbid();
    }

    // Check if processing is active
    if (pdf.ProcessingStatus == "completed" || pdf.ProcessingStatus == "failed")
    {
        return Results.BadRequest(new { error = "Processing already completed or failed" });
    }

    // Cancel the background task
    var cancelled = backgroundTaskService.CancelTask(pdfId);

    if (!cancelled)
    {
        logger.LogWarning("Failed to cancel processing for PDF {PdfId} - task not found", pdfId);
        return Results.BadRequest(new { error = "Processing task not found or already completed" });
    }

    logger.LogInformation("User {UserId} cancelled processing for PDF {PdfId}", session.User.Id, pdfId);

    return Results.Ok(new { message = "Processing cancellation requested" });
})
.RequireAuthorization()
.WithName("CancelPdfProcessing");

v1Api.MapPost("/ingest/pdf/{pdfId}/rulespec", async (string pdfId, HttpContext context, RuleSpecService ruleSpecService, ILogger<Program> logger, CancellationToken ct) =>
{
    if (!context.Items.TryGetValue(nameof(ActiveSession), out var value) || value is not ActiveSession session)
    {
        return Results.Unauthorized();
    }

    if (!string.Equals(session.User.Role, UserRole.Admin.ToString(), StringComparison.OrdinalIgnoreCase) &&
        !string.Equals(session.User.Role, UserRole.Editor.ToString(), StringComparison.OrdinalIgnoreCase))
    {
        return Results.StatusCode(StatusCodes.Status403Forbidden);
    }

    try
    {
        logger.LogInformation("User {UserId} generating RuleSpec from PDF {PdfId}", session.User.Id, pdfId);
        var ruleSpec = await ruleSpecService.GenerateRuleSpecFromPdfAsync(pdfId, ct);
        return Results.Json(ruleSpec);
    }
    catch (InvalidOperationException ex)
    {
        logger.LogWarning(ex, "Unable to generate RuleSpec for PDF {PdfId}", pdfId);
        return Results.BadRequest(new { error = ex.Message });
    }
});

// AI-01: Index PDF for semantic search
v1Api.MapPost("/ingest/pdf/{pdfId}/index", async (string pdfId, HttpContext context, PdfIndexingService indexingService, ILogger<Program> logger, CancellationToken ct) =>
{
    if (!context.Items.TryGetValue(nameof(ActiveSession), out var value) || value is not ActiveSession session)
    {
        return Results.Unauthorized();
    }

    if (!string.Equals(session.User.Role, UserRole.Admin.ToString(), StringComparison.OrdinalIgnoreCase) &&
        !string.Equals(session.User.Role, UserRole.Editor.ToString(), StringComparison.OrdinalIgnoreCase))
    {
        logger.LogWarning("User {UserId} with role {Role} attempted to index PDF without permission", session.User.Id, session.User.Role);
        return Results.StatusCode(StatusCodes.Status403Forbidden);
    }

    logger.LogInformation("User {UserId} indexing PDF {PdfId}", session.User.Id, pdfId);

    var result = await indexingService.IndexPdfAsync(pdfId, ct);

    if (!result.Success)
    {
        logger.LogWarning("PDF indexing failed for {PdfId}: {Error}", pdfId, result.ErrorMessage);

        return result.ErrorCode switch
        {
            PdfIndexingErrorCode.PdfNotFound => Results.NotFound(new { error = result.ErrorMessage }),
            PdfIndexingErrorCode.TextExtractionRequired => Results.BadRequest(new { error = result.ErrorMessage }),
            _ => Results.BadRequest(new { error = result.ErrorMessage })
        };
    }

    logger.LogInformation("PDF {PdfId} indexed successfully: {ChunkCount} chunks", pdfId, result.ChunkCount);

    return Results.Json(new
    {
        success = true,
        vectorDocumentId = result.VectorDocumentId,
        chunkCount = result.ChunkCount,
        indexedAt = result.IndexedAt
    });
});

v1Api.MapGet("/games/{gameId}/rulespec", async (string gameId, HttpContext context, RuleSpecService ruleSpecService, ILogger<Program> logger, CancellationToken ct) =>
{
    if (!context.Items.TryGetValue(nameof(ActiveSession), out var value) || value is not ActiveSession session)
    {
        return Results.Unauthorized();
    }

    logger.LogInformation("Fetching RuleSpec for game {GameId}", gameId);
    var ruleSpec = await ruleSpecService.GetRuleSpecAsync(gameId, ct);

    if (ruleSpec == null)
    {
        logger.LogInformation("RuleSpec not found for game {GameId}", gameId);
        return Results.NotFound(new { error = "RuleSpec not found" });
    }

    return Results.Json(ruleSpec);
});

v1Api.MapPut("/games/{gameId}/rulespec", async (string gameId, RuleSpec ruleSpec, HttpContext context, RuleSpecService ruleSpecService, AuditService auditService, ILogger<Program> logger, CancellationToken ct) =>
{
    if (!context.Items.TryGetValue(nameof(ActiveSession), out var value) || value is not ActiveSession session)
    {
        return Results.Unauthorized();
    }

    if (!string.Equals(session.User.Role, UserRole.Admin.ToString(), StringComparison.OrdinalIgnoreCase) &&
        !string.Equals(session.User.Role, UserRole.Editor.ToString(), StringComparison.OrdinalIgnoreCase))
    {
        logger.LogWarning("User {UserId} with role {Role} attempted to update RuleSpec without permission", session.User.Id, session.User.Role);
        return Results.StatusCode(StatusCodes.Status403Forbidden);
    }

    if (!string.Equals(ruleSpec.gameId, gameId, StringComparison.Ordinal))
    {
        return Results.BadRequest(new { error = "gameId in URL does not match gameId in RuleSpec" });
    }

    try
    {
        logger.LogInformation("User {UserId} updating RuleSpec for game {GameId}", session.User.Id, gameId);
        var updated = await ruleSpecService.UpdateRuleSpecAsync(gameId, ruleSpec, session.User.Id, ct);
        logger.LogInformation("RuleSpec updated successfully for game {GameId}, version {Version}", gameId, updated.version);

        // Audit trail for RuleSpec changes
        await auditService.LogAsync(
            session.User.Id,
            "UPDATE_RULESPEC",
            "RuleSpec",
            gameId,
            "Success",
            $"Updated RuleSpec to version {updated.version}",
            context.Connection.RemoteIpAddress?.ToString(),
            context.Request.Headers.UserAgent.ToString(),
            ct);

        return Results.Json(updated);
    }
    catch (InvalidOperationException ex)
    {
        logger.LogWarning("Failed to update RuleSpec for game {GameId}: {Error}", gameId, ex.Message);
        return Results.BadRequest(new { error = ex.Message });
    }
});

// RULE-02: Get version history
v1Api.MapGet("/games/{gameId}/rulespec/history", async (string gameId, HttpContext context, RuleSpecService ruleSpecService, ILogger<Program> logger, CancellationToken ct) =>
{
    if (!context.Items.TryGetValue(nameof(ActiveSession), out var value) || value is not ActiveSession session)
    {
        return Results.Unauthorized();
    }

    if (!string.Equals(session.User.Role, UserRole.Admin.ToString(), StringComparison.OrdinalIgnoreCase) &&
        !string.Equals(session.User.Role, UserRole.Editor.ToString(), StringComparison.OrdinalIgnoreCase))
    {
        return Results.StatusCode(StatusCodes.Status403Forbidden);
    }

    logger.LogInformation("Fetching RuleSpec version history for game {GameId}", gameId);
    var history = await ruleSpecService.GetVersionHistoryAsync(gameId, ct);
    return Results.Json(history);
});

// RULE-02: Get specific version
v1Api.MapGet("/games/{gameId}/rulespec/versions/{version}", async (string gameId, string version, HttpContext context, RuleSpecService ruleSpecService, ILogger<Program> logger, CancellationToken ct) =>
{
    if (!context.Items.TryGetValue(nameof(ActiveSession), out var value) || value is not ActiveSession session)
    {
        return Results.Unauthorized();
    }

    if (!string.Equals(session.User.Role, UserRole.Admin.ToString(), StringComparison.OrdinalIgnoreCase) &&
        !string.Equals(session.User.Role, UserRole.Editor.ToString(), StringComparison.OrdinalIgnoreCase))
    {
        return Results.StatusCode(StatusCodes.Status403Forbidden);
    }

    logger.LogInformation("Fetching RuleSpec version {Version} for game {GameId}", version, gameId);
    var ruleSpec = await ruleSpecService.GetVersionAsync(gameId, version, ct);

    if (ruleSpec == null)
    {
        logger.LogInformation("RuleSpec version {Version} not found for game {GameId}", version, gameId);
        return Results.NotFound(new { error = "RuleSpec version not found" });
    }

    return Results.Json(ruleSpec);
});

// RULE-02: Compare two versions (diff)
v1Api.MapGet("/games/{gameId}/rulespec/diff", async (string gameId, string? from, string? to, HttpContext context, RuleSpecService ruleSpecService, RuleSpecDiffService diffService, ILogger<Program> logger, CancellationToken ct) =>
{
    if (!context.Items.TryGetValue(nameof(ActiveSession), out var value) || value is not ActiveSession session)
    {
        return Results.Unauthorized();
    }

    if (!string.Equals(session.User.Role, UserRole.Admin.ToString(), StringComparison.OrdinalIgnoreCase) &&
        !string.Equals(session.User.Role, UserRole.Editor.ToString(), StringComparison.OrdinalIgnoreCase))
    {
        return Results.StatusCode(StatusCodes.Status403Forbidden);
    }

    if (string.IsNullOrWhiteSpace(from) || string.IsNullOrWhiteSpace(to))
    {
        return Results.BadRequest(new { error = "Both 'from' and 'to' version parameters are required" });
    }

    logger.LogInformation("Computing diff between versions {FromVersion} and {ToVersion} for game {GameId}", from, to, gameId);

    var fromSpec = await ruleSpecService.GetVersionAsync(gameId, from, ct);
    var toSpec = await ruleSpecService.GetVersionAsync(gameId, to, ct);

    if (fromSpec == null || toSpec == null)
    {
        return Results.NotFound(new { error = "One or both RuleSpec versions not found" });
    }

    var diff = diffService.ComputeDiff(fromSpec, toSpec);
    return Results.Json(diff);
});

// EDIT-02: RuleSpec comment endpoints
v1Api.MapPost("/games/{gameId}/rulespec/versions/{version}/comments", async (string gameId, string version, CreateRuleSpecCommentRequest request, HttpContext context, RuleSpecCommentService commentService, ILogger<Program> logger, CancellationToken ct) =>
{
    if (!context.Items.TryGetValue(nameof(ActiveSession), out var value) || value is not ActiveSession session)
    {
        return Results.Unauthorized();
    }

    if (!string.Equals(session.User.Role, UserRole.Admin.ToString(), StringComparison.OrdinalIgnoreCase) &&
        !string.Equals(session.User.Role, UserRole.Editor.ToString(), StringComparison.OrdinalIgnoreCase))
    {
        return Results.StatusCode(StatusCodes.Status403Forbidden);
    }

    if (string.IsNullOrWhiteSpace(request.CommentText))
    {
        return Results.BadRequest(new { error = "CommentText is required" });
    }

    try
    {
        logger.LogInformation("User {UserId} adding comment to RuleSpec {GameId} version {Version}", session.User.Id, gameId, version);
        var comment = await commentService.AddCommentAsync(gameId, version, request.AtomId, session.User.Id, request.CommentText, ct);
        logger.LogInformation("Comment {CommentId} created successfully", comment.Id);
        return Results.Created($"/api/v1/games/{gameId}/rulespec/comments/{comment.Id}", comment);
    }
    catch (InvalidOperationException ex)
    {
        logger.LogWarning("Failed to add comment: {Error}", ex.Message);
        return Results.BadRequest(new { error = ex.Message });
    }
});

v1Api.MapGet("/games/{gameId}/rulespec/versions/{version}/comments", async (string gameId, string version, HttpContext context, RuleSpecCommentService commentService, ILogger<Program> logger, CancellationToken ct) =>
{
    if (!context.Items.TryGetValue(nameof(ActiveSession), out var value) || value is not ActiveSession session)
    {
        return Results.Unauthorized();
    }

    if (!string.Equals(session.User.Role, UserRole.Admin.ToString(), StringComparison.OrdinalIgnoreCase) &&
        !string.Equals(session.User.Role, UserRole.Editor.ToString(), StringComparison.OrdinalIgnoreCase))
    {
        return Results.StatusCode(StatusCodes.Status403Forbidden);
    }

    logger.LogInformation("User {UserId} fetching comments for RuleSpec {GameId} version {Version}", session.User.Id, gameId, version);
    var response = await commentService.GetCommentsForVersionAsync(gameId, version, ct);
    return Results.Json(response);
});

v1Api.MapPut("/games/{gameId}/rulespec/comments/{commentId:guid}", async (string gameId, Guid commentId, UpdateRuleSpecCommentRequest request, HttpContext context, RuleSpecCommentService commentService, ILogger<Program> logger, CancellationToken ct) =>
{
    if (!context.Items.TryGetValue(nameof(ActiveSession), out var value) || value is not ActiveSession session)
    {
        return Results.Unauthorized();
    }

    if (string.IsNullOrWhiteSpace(request.CommentText))
    {
        return Results.BadRequest(new { error = "CommentText is required" });
    }

    try
    {
        logger.LogInformation("User {UserId} updating comment {CommentId}", session.User.Id, commentId);
        var comment = await commentService.UpdateCommentAsync(commentId, session.User.Id, request.CommentText, ct);
        logger.LogInformation("Comment {CommentId} updated successfully", commentId);
        return Results.Json(comment);
    }
    catch (InvalidOperationException ex)
    {
        logger.LogWarning("Failed to update comment {CommentId}: {Error}", commentId, ex.Message);
        return Results.NotFound(new { error = ex.Message });
    }
    catch (UnauthorizedAccessException ex)
    {
        logger.LogWarning("User {UserId} not authorized to update comment {CommentId}: {Error}", session.User.Id, commentId, ex.Message);
        return Results.StatusCode(StatusCodes.Status403Forbidden);
    }
});

v1Api.MapDelete("/games/{gameId}/rulespec/comments/{commentId:guid}", async (string gameId, Guid commentId, HttpContext context, RuleSpecCommentService commentService, ILogger<Program> logger, CancellationToken ct) =>
{
    if (!context.Items.TryGetValue(nameof(ActiveSession), out var value) || value is not ActiveSession session)
    {
        return Results.Unauthorized();
    }

    var isAdmin = string.Equals(session.User.Role, UserRole.Admin.ToString(), StringComparison.OrdinalIgnoreCase);

    try
    {
        logger.LogInformation("User {UserId} deleting comment {CommentId}", session.User.Id, commentId);
        var deleted = await commentService.DeleteCommentAsync(commentId, session.User.Id, isAdmin, ct);

        if (!deleted)
        {
            return Results.NotFound(new { error = "Comment not found" });
        }

        logger.LogInformation("Comment {CommentId} deleted successfully", commentId);
        return Results.NoContent();
    }
    catch (UnauthorizedAccessException ex)
    {
        logger.LogWarning("User {UserId} not authorized to delete comment {CommentId}: {Error}", session.User.Id, commentId, ex.Message);
        return Results.StatusCode(StatusCodes.Status403Forbidden);
    }
});

v1Api.MapPost("/admin/seed", async (SeedRequest request, HttpContext context, RuleSpecService rules, CancellationToken ct) =>
{
    if (!context.Items.TryGetValue(nameof(ActiveSession), out var value) || value is not ActiveSession session)
    {
        return Results.Unauthorized();
    }

    if (!string.Equals(session.User.Role, UserRole.Admin.ToString(), StringComparison.OrdinalIgnoreCase))
    {
        return Results.StatusCode(StatusCodes.Status403Forbidden);
    }

    if (string.IsNullOrWhiteSpace(request.gameId))
    {
        return Results.BadRequest(new { error = "gameId is required" });
    }

    var spec = await rules.GetOrCreateDemoAsync(request.gameId, ct);
    return Results.Json(new { ok = true, spec });
});

// ADM-01: Admin dashboard endpoints
v1Api.MapGet("/admin/requests", async (HttpContext context, AiRequestLogService logService, int limit = 100, int offset = 0, string? endpoint = null, string? userId = null, string? gameId = null, DateTime? startDate = null, DateTime? endDate = null, CancellationToken ct = default) =>
{
    if (!context.Items.TryGetValue(nameof(ActiveSession), out var value) || value is not ActiveSession session)
    {
        return Results.Unauthorized();
    }

    if (!string.Equals(session.User.Role, UserRole.Admin.ToString(), StringComparison.OrdinalIgnoreCase))
    {
        return Results.StatusCode(StatusCodes.Status403Forbidden);
    }

    var result = await logService.GetRequestsAsync(
        limit,
        offset,
        endpoint,
        userId,
        gameId,
        startDate,
        endDate,
        ct);

    return Results.Json(new { requests = result.Requests, totalCount = result.TotalCount });
});

v1Api.MapGet("/admin/stats", async (HttpContext context, AiRequestLogService logService, AgentFeedbackService feedbackService, DateTime? startDate = null, DateTime? endDate = null, string? userId = null, string? gameId = null, CancellationToken ct = default) =>
{
    if (!context.Items.TryGetValue(nameof(ActiveSession), out var value) || value is not ActiveSession session)
    {
        return Results.Unauthorized();
    }

    if (!string.Equals(session.User.Role, UserRole.Admin.ToString(), StringComparison.OrdinalIgnoreCase))
    {
        return Results.StatusCode(StatusCodes.Status403Forbidden);
    }

    var stats = await logService.GetStatsAsync(startDate, endDate, userId, gameId, ct);
    var feedbackStats = await feedbackService.GetStatsAsync(null, userId, gameId, startDate, endDate, ct);

    return Results.Json(new
    {
        stats.TotalRequests,
        stats.AvgLatencyMs,
        stats.TotalTokens,
        stats.SuccessRate,
        stats.EndpointCounts,
        feedbackCounts = feedbackStats.OutcomeCounts,
        totalFeedback = feedbackStats.TotalFeedback,
        feedbackByEndpoint = feedbackStats.EndpointOutcomeCounts
    });
});

// ADM-02: n8n workflow configuration endpoints
v1Api.MapGet("/admin/n8n", async (HttpContext context, N8nConfigService n8nService, CancellationToken ct) =>
{
    if (!context.Items.TryGetValue(nameof(ActiveSession), out var value) || value is not ActiveSession session)
    {
        return Results.Unauthorized();
    }

    if (!string.Equals(session.User.Role, UserRole.Admin.ToString(), StringComparison.OrdinalIgnoreCase))
    {
        return Results.StatusCode(StatusCodes.Status403Forbidden);
    }

    var configs = await n8nService.GetConfigsAsync(ct);
    return Results.Json(new { configs });
});

v1Api.MapGet("/admin/n8n/{configId}", async (string configId, HttpContext context, N8nConfigService n8nService, CancellationToken ct) =>
{
    if (!context.Items.TryGetValue(nameof(ActiveSession), out var value) || value is not ActiveSession session)
    {
        return Results.Unauthorized();
    }

    if (!string.Equals(session.User.Role, UserRole.Admin.ToString(), StringComparison.OrdinalIgnoreCase))
    {
        return Results.StatusCode(StatusCodes.Status403Forbidden);
    }

    var config = await n8nService.GetConfigAsync(configId, ct);

    if (config == null)
    {
        return Results.NotFound(new { error = "Configuration not found" });
    }

    return Results.Json(config);
});

v1Api.MapPost("/admin/n8n", async (CreateN8nConfigRequest request, HttpContext context, N8nConfigService n8nService, ILogger<Program> logger, CancellationToken ct) =>
{
    if (!context.Items.TryGetValue(nameof(ActiveSession), out var value) || value is not ActiveSession session)
    {
        return Results.Unauthorized();
    }

    if (!string.Equals(session.User.Role, UserRole.Admin.ToString(), StringComparison.OrdinalIgnoreCase))
    {
        return Results.StatusCode(StatusCodes.Status403Forbidden);
    }

    try
    {
        logger.LogInformation("Admin {UserId} creating n8n config: {Name}", session.User.Id, request.Name);
        var config = await n8nService.CreateConfigAsync(session.User.Id, request, ct);
        logger.LogInformation("n8n config {ConfigId} created successfully", config.Id);
        return Results.Json(config);
    }
    catch (InvalidOperationException ex)
    {
        logger.LogWarning("Failed to create n8n config: {Error}", ex.Message);
        return Results.BadRequest(new { error = ex.Message });
    }
});

v1Api.MapPut("/admin/n8n/{configId}", async (string configId, UpdateN8nConfigRequest request, HttpContext context, N8nConfigService n8nService, ILogger<Program> logger, CancellationToken ct) =>
{
    if (!context.Items.TryGetValue(nameof(ActiveSession), out var value) || value is not ActiveSession session)
    {
        return Results.Unauthorized();
    }

    if (!string.Equals(session.User.Role, UserRole.Admin.ToString(), StringComparison.OrdinalIgnoreCase))
    {
        return Results.StatusCode(StatusCodes.Status403Forbidden);
    }

    try
    {
        logger.LogInformation("Admin {UserId} updating n8n config {ConfigId}", session.User.Id, configId);
        var config = await n8nService.UpdateConfigAsync(configId, request, ct);
        logger.LogInformation("n8n config {ConfigId} updated successfully", config.Id);
        return Results.Json(config);
    }
    catch (InvalidOperationException ex)
    {
        logger.LogWarning("Failed to update n8n config: {Error}", ex.Message);
        return Results.BadRequest(new { error = ex.Message });
    }
});

v1Api.MapDelete("/admin/n8n/{configId}", async (string configId, HttpContext context, N8nConfigService n8nService, ILogger<Program> logger, CancellationToken ct) =>
{
    if (!context.Items.TryGetValue(nameof(ActiveSession), out var value) || value is not ActiveSession session)
    {
        return Results.Unauthorized();
    }

    if (!string.Equals(session.User.Role, UserRole.Admin.ToString(), StringComparison.OrdinalIgnoreCase))
    {
        return Results.StatusCode(StatusCodes.Status403Forbidden);
    }

    logger.LogInformation("Admin {UserId} deleting n8n config {ConfigId}", session.User.Id, configId);
    var deleted = await n8nService.DeleteConfigAsync(configId, ct);

    if (!deleted)
    {
        return Results.NotFound(new { error = "Configuration not found" });
    }

    logger.LogInformation("n8n config {ConfigId} deleted successfully", configId);
    return Results.Json(new { ok = true });
});

v1Api.MapPost("/admin/n8n/{configId}/test", async (string configId, HttpContext context, N8nConfigService n8nService, ILogger<Program> logger, CancellationToken ct) =>
{
    if (!context.Items.TryGetValue(nameof(ActiveSession), out var value) || value is not ActiveSession session)
    {
        return Results.Unauthorized();
    }

    if (!string.Equals(session.User.Role, UserRole.Admin.ToString(), StringComparison.OrdinalIgnoreCase))
    {
        return Results.StatusCode(StatusCodes.Status403Forbidden);
    }

    try
    {
        logger.LogInformation("Admin {UserId} testing n8n config {ConfigId}", session.User.Id, configId);
        var result = await n8nService.TestConnectionAsync(configId, ct);
        logger.LogInformation("n8n config {ConfigId} test result: {Success}", configId, result.Success);
        return Results.Json(result);
    }
    catch (InvalidOperationException ex)
    {
        logger.LogWarning("Failed to test n8n config: {Error}", ex.Message);
        return Results.BadRequest(new { error = ex.Message });
    }
});

// AUTH-03: Session management endpoints
v1Api.MapGet("/admin/sessions", async (HttpContext context, ISessionManagementService sessionManagement, int limit = 100, string? userId = null, CancellationToken ct = default) =>
{
    if (!context.Items.TryGetValue(nameof(ActiveSession), out var value) || value is not ActiveSession session)
    {
        return Results.Unauthorized();
    }

    if (!string.Equals(session.User.Role, UserRole.Admin.ToString(), StringComparison.OrdinalIgnoreCase))
    {
        return Results.StatusCode(StatusCodes.Status403Forbidden);
    }

    var sessions = await sessionManagement.GetAllSessionsAsync(userId, limit, ct);
    return Results.Json(sessions);
});

v1Api.MapDelete("/admin/sessions/{sessionId}", async (string sessionId, HttpContext context, ISessionManagementService sessionManagement, ILogger<Program> logger, CancellationToken ct) =>
{
    if (!context.Items.TryGetValue(nameof(ActiveSession), out var value) || value is not ActiveSession session)
    {
        return Results.Unauthorized();
    }

    if (!string.Equals(session.User.Role, UserRole.Admin.ToString(), StringComparison.OrdinalIgnoreCase))
    {
        return Results.StatusCode(StatusCodes.Status403Forbidden);
    }

    logger.LogInformation("Admin {AdminId} revoking session {SessionId}", session.User.Id, sessionId);

    var revoked = await sessionManagement.RevokeSessionAsync(sessionId, ct);
    if (!revoked)
    {
        return Results.NotFound(new { error = "Session not found or already revoked" });
    }

    logger.LogInformation("Session {SessionId} revoked successfully", sessionId);
    return Results.Json(new { ok = true });
});

v1Api.MapDelete("/admin/users/{userId}/sessions", async (string userId, HttpContext context, ISessionManagementService sessionManagement, ILogger<Program> logger, CancellationToken ct) =>
{
    if (!context.Items.TryGetValue(nameof(ActiveSession), out var value) || value is not ActiveSession session)
    {
        return Results.Unauthorized();
    }

    if (!string.Equals(session.User.Role, UserRole.Admin.ToString(), StringComparison.OrdinalIgnoreCase))
    {
        return Results.StatusCode(StatusCodes.Status403Forbidden);
    }

    logger.LogInformation("Admin {AdminId} revoking all sessions for user {UserId}", session.User.Id, userId);

    var count = await sessionManagement.RevokeAllUserSessionsAsync(userId, ct);

    logger.LogInformation("Revoked {Count} sessions for user {UserId}", count, userId);
    return Results.Json(new { ok = true, revokedCount = count });
});

// API-04: Admin API Key Management endpoint
v1Api.MapDelete("/admin/api-keys/{keyId}", async (string keyId, HttpContext context, ApiKeyManagementService apiKeyManagement, ILogger<Program> logger, CancellationToken ct) =>
{
    if (!context.Items.TryGetValue(nameof(ActiveSession), out var value) || value is not ActiveSession session)
    {
        return Results.Unauthorized();
    }

    if (!string.Equals(session.User.Role, UserRole.Admin.ToString(), StringComparison.OrdinalIgnoreCase))
    {
        logger.LogWarning("User {UserId} with role {Role} attempted to delete API key without admin permission",
            session.User.Id, session.User.Role);
        return Results.StatusCode(StatusCodes.Status403Forbidden);
    }

    logger.LogInformation("Admin {AdminId} permanently deleting API key {KeyId}", session.User.Id, keyId);

    var success = await apiKeyManagement.DeleteApiKeyAsync(keyId, session.User.Id, ct);

    if (!success)
    {
        logger.LogWarning("API key {KeyId} not found for admin deletion", keyId);
        return Results.NotFound(new { error = "API key not found" });
    }

    logger.LogInformation("API key {KeyId} permanently deleted by admin {AdminId}", keyId, session.User.Id);
    return Results.NoContent();
});

v1Api.MapGet("/users/me/sessions", async (HttpContext context, ISessionManagementService sessionManagement, CancellationToken ct = default) =>
{
    if (!context.Items.TryGetValue(nameof(ActiveSession), out var value) || value is not ActiveSession session)
    {
        return Results.Unauthorized();
    }

    var sessions = await sessionManagement.GetUserSessionsAsync(session.User.Id, ct);
    return Results.Json(sessions);
});

// PERF-03: Cache management endpoints
v1Api.MapGet("/admin/cache/stats", async (HttpContext context, IAiResponseCacheService cacheService, string? gameId = null, CancellationToken ct = default) =>
{
    if (!context.Items.TryGetValue(nameof(ActiveSession), out var value) || value is not ActiveSession session)
    {
        return Results.Unauthorized();
    }

    if (!string.Equals(session.User.Role, UserRole.Admin.ToString(), StringComparison.OrdinalIgnoreCase))
    {
        return Results.StatusCode(StatusCodes.Status403Forbidden);
    }

    try
    {
        var stats = await cacheService.GetCacheStatsAsync(gameId, ct);
        return Results.Json(stats);
    }
    catch (Exception ex)
    {
        return Results.Problem(detail: $"Failed to retrieve cache stats: {ex.Message}", statusCode: 500);
    }
})
.WithName("GetCacheStats")
.WithDescription("Get cache statistics with optional game filter (Admin only)")
.WithTags("Admin", "Cache")
.Produces<CacheStats>(StatusCodes.Status200OK)
.Produces(StatusCodes.Status401Unauthorized)
.Produces(StatusCodes.Status403Forbidden)
.Produces(StatusCodes.Status500InternalServerError);

v1Api.MapDelete("/admin/cache/games/{gameId}", async (string gameId, HttpContext context, IAiResponseCacheService cacheService, MeepleAiDbContext dbContext, ILogger<Program> logger, CancellationToken ct) =>
{
    if (!context.Items.TryGetValue(nameof(ActiveSession), out var value) || value is not ActiveSession session)
    {
        return Results.Unauthorized();
    }

    if (!string.Equals(session.User.Role, UserRole.Admin.ToString(), StringComparison.OrdinalIgnoreCase))
    {
        return Results.StatusCode(StatusCodes.Status403Forbidden);
    }

    if (string.IsNullOrWhiteSpace(gameId))
    {
        return Results.BadRequest(new { error = "gameId is required" });
    }

    // Validate game exists
    var gameExists = await dbContext.Games.AnyAsync(g => g.Id == gameId, ct);
    if (!gameExists)
    {
        logger.LogWarning("Admin {AdminId} attempted to invalidate cache for non-existent game {GameId}", session.User.Id, gameId);
        return Results.NotFound(new { error = $"Game with ID '{gameId}' not found" });
    }

    try
    {
        logger.LogInformation("Admin {AdminId} invalidating cache for game {GameId}", session.User.Id, gameId);
        await cacheService.InvalidateGameAsync(gameId, ct);
        logger.LogInformation("Successfully invalidated cache for game {GameId}", gameId);
        return Results.Json(new { ok = true, message = $"Cache invalidated for game '{gameId}'" });
    }
    catch (Exception ex)
    {
        logger.LogError(ex, "Failed to invalidate cache for game {GameId}", gameId);
        return Results.Problem(detail: $"Failed to invalidate cache: {ex.Message}", statusCode: 500);
    }
})
.WithName("InvalidateGameCache")
.WithDescription("Invalidate all cached responses for a specific game (Admin only)")
.WithTags("Admin", "Cache")
.Produces(StatusCodes.Status200OK)
.Produces(StatusCodes.Status400BadRequest)
.Produces(StatusCodes.Status401Unauthorized)
.Produces(StatusCodes.Status403Forbidden)
.Produces(StatusCodes.Status404NotFound)
.Produces(StatusCodes.Status500InternalServerError);

v1Api.MapDelete("/admin/cache/tags/{tag}", async (string tag, HttpContext context, IAiResponseCacheService cacheService, ILogger<Program> logger, CancellationToken ct) =>
{
    if (!context.Items.TryGetValue(nameof(ActiveSession), out var value) || value is not ActiveSession session)
    {
        return Results.Unauthorized();
    }

    if (!string.Equals(session.User.Role, UserRole.Admin.ToString(), StringComparison.OrdinalIgnoreCase))
    {
        return Results.StatusCode(StatusCodes.Status403Forbidden);
    }

    if (string.IsNullOrWhiteSpace(tag))
    {
        return Results.BadRequest(new { error = "tag is required" });
    }

    try
    {
        logger.LogInformation("Admin {AdminId} invalidating cache by tag {Tag}", session.User.Id, tag);
        await cacheService.InvalidateByCacheTagAsync(tag, ct);
        logger.LogInformation("Successfully invalidated cache by tag {Tag}", tag);
        return Results.Json(new { ok = true, message = $"Cache invalidated for tag '{tag}'" });
    }
    catch (Exception ex)
    {
        logger.LogError(ex, "Failed to invalidate cache by tag {Tag}", tag);
        return Results.Problem(detail: $"Failed to invalidate cache: {ex.Message}", statusCode: 500);
    }
})
.WithName("InvalidateCacheByTag")
.WithDescription("Invalidate cache entries by tag (e.g., game:chess, pdf:abc123) (Admin only)")
.WithTags("Admin", "Cache")
.Produces(StatusCodes.Status200OK)
.Produces(StatusCodes.Status400BadRequest)
.Produces(StatusCodes.Status401Unauthorized)
.Produces(StatusCodes.Status403Forbidden)
.Produces(StatusCodes.Status500InternalServerError);

// AI-07: Prompt versioning and management endpoints

// Create prompt template (Admin only)
v1Api.MapPost("/prompts", async (CreatePromptTemplateRequest request, HttpContext context, IPromptManagementService promptManagement, ILogger<Program> logger, CancellationToken ct) =>
{
    if (!context.Items.TryGetValue(nameof(ActiveSession), out var value) || value is not ActiveSession session)
    {
        return Results.Unauthorized();
    }

    if (!string.Equals(session.User.Role, UserRole.Admin.ToString(), StringComparison.OrdinalIgnoreCase))
    {
        logger.LogWarning("User {UserId} with role {Role} attempted to create prompt template without admin permission",
            session.User.Id, session.User.Role);
        return Results.StatusCode(StatusCodes.Status403Forbidden);
    }

    try
    {
        logger.LogInformation("Admin {AdminId} creating prompt template '{TemplateName}'", session.User.Id, request.Name);
        var response = await promptManagement.CreatePromptTemplateAsync(request, session.User.Id, ct);
        logger.LogInformation("Prompt template {TemplateId} created successfully", response.Template.Id);
        return Results.Created($"/api/v1/prompts/{response.Template.Id}", response);
    }
    catch (InvalidOperationException ex)
    {
        logger.LogWarning("Failed to create prompt template: {Error}", ex.Message);
        return Results.BadRequest(new { error = ex.Message });
    }
    catch (ArgumentException ex)
    {
        logger.LogWarning("Invalid prompt template request: {Error}", ex.Message);
        return Results.BadRequest(new { error = ex.Message });
    }
});

// Create new version of prompt template (Admin only)
v1Api.MapPost("/prompts/{templateId}/versions", async (string templateId, CreatePromptVersionRequest request, HttpContext context, IPromptManagementService promptManagement, ILogger<Program> logger, CancellationToken ct) =>
{
    if (!context.Items.TryGetValue(nameof(ActiveSession), out var value) || value is not ActiveSession session)
    {
        return Results.Unauthorized();
    }

    if (!string.Equals(session.User.Role, UserRole.Admin.ToString(), StringComparison.OrdinalIgnoreCase))
    {
        logger.LogWarning("User {UserId} with role {Role} attempted to create prompt version without admin permission",
            session.User.Id, session.User.Role);
        return Results.StatusCode(StatusCodes.Status403Forbidden);
    }

    try
    {
        logger.LogInformation("Admin {AdminId} creating new version for prompt template {TemplateId}", session.User.Id, templateId);
        var version = await promptManagement.CreatePromptVersionAsync(templateId, request, session.User.Id, ct);
        logger.LogInformation("Prompt version {VersionId} (v{VersionNumber}) created successfully", version.Id, version.VersionNumber);
        return Results.Created($"/api/v1/prompts/{templateId}/versions/{version.VersionNumber}", version);
    }
    catch (InvalidOperationException ex)
    {
        logger.LogWarning("Failed to create prompt version: {Error}", ex.Message);
        return Results.NotFound(new { error = ex.Message });
    }
    catch (ArgumentException ex)
    {
        logger.LogWarning("Invalid prompt version request: {Error}", ex.Message);
        return Results.BadRequest(new { error = ex.Message });
    }
});

// Get version history for prompt template (Admin only)
v1Api.MapGet("/prompts/{templateId}/versions", async (string templateId, HttpContext context, IPromptManagementService promptManagement, ILogger<Program> logger, CancellationToken ct) =>
{
    if (!context.Items.TryGetValue(nameof(ActiveSession), out var value) || value is not ActiveSession session)
    {
        return Results.Unauthorized();
    }

    if (!string.Equals(session.User.Role, UserRole.Admin.ToString(), StringComparison.OrdinalIgnoreCase))
    {
        logger.LogWarning("User {UserId} with role {Role} attempted to view prompt version history without admin permission",
            session.User.Id, session.User.Role);
        return Results.StatusCode(StatusCodes.Status403Forbidden);
    }

    try
    {
        var history = await promptManagement.GetVersionHistoryAsync(templateId, ct);
        return Results.Json(history);
    }
    catch (InvalidOperationException ex)
    {
        logger.LogWarning("Failed to get version history: {Error}", ex.Message);
        return Results.NotFound(new { error = ex.Message });
    }
});

// Get active version of prompt template (Authenticated users)
v1Api.MapGet("/prompts/{templateId}/versions/active", async (string templateId, HttpContext context, IPromptManagementService promptManagement, ILogger<Program> logger, CancellationToken ct) =>
{
    if (!context.Items.TryGetValue(nameof(ActiveSession), out var value) || value is not ActiveSession session)
    {
        return Results.Unauthorized();
    }

    // Get template to retrieve name
    var template = await promptManagement.GetTemplateAsync(templateId, ct);
    if (template == null)
    {
        return Results.NotFound(new { error = "Template not found" });
    }

    var activeVersion = await promptManagement.GetActiveVersionAsync(template.Name, ct);
    if (activeVersion == null)
    {
        return Results.NotFound(new { error = "No active version found for this template" });
    }

    return Results.Json(activeVersion);
});

// Activate version (rollback capability) (Admin only)
v1Api.MapPut("/prompts/{templateId}/versions/{versionId}/activate", async (string templateId, string versionId, ActivatePromptVersionRequest request, HttpContext context, IPromptManagementService promptManagement, ILogger<Program> logger, CancellationToken ct) =>
{
    if (!context.Items.TryGetValue(nameof(ActiveSession), out var value) || value is not ActiveSession session)
    {
        return Results.Unauthorized();
    }

    if (!string.Equals(session.User.Role, UserRole.Admin.ToString(), StringComparison.OrdinalIgnoreCase))
    {
        logger.LogWarning("User {UserId} with role {Role} attempted to activate prompt version without admin permission",
            session.User.Id, session.User.Role);
        return Results.StatusCode(StatusCodes.Status403Forbidden);
    }

    try
    {
        logger.LogInformation("Admin {AdminId} activating version {VersionId} for template {TemplateId}", session.User.Id, versionId, templateId);
        var activatedVersion = await promptManagement.ActivateVersionAsync(templateId, versionId, session.User.Id, request.Reason, ct);
        logger.LogInformation("Version {VersionId} (v{VersionNumber}) activated successfully", activatedVersion.Id, activatedVersion.VersionNumber);
        return Results.Json(activatedVersion);
    }
    catch (InvalidOperationException ex)
    {
        logger.LogWarning("Failed to activate prompt version: {Error}", ex.Message);
        return Results.NotFound(new { error = ex.Message });
    }
    catch (ArgumentException ex)
    {
        logger.LogWarning("Invalid activation request: {Error}", ex.Message);
        return Results.BadRequest(new { error = ex.Message });
    }
});

// Get audit log for prompt template (Admin only)
v1Api.MapGet("/prompts/{templateId}/audit-log", async (string templateId, int limit, HttpContext context, IPromptManagementService promptManagement, ILogger<Program> logger, CancellationToken ct) =>
{
    if (!context.Items.TryGetValue(nameof(ActiveSession), out var value) || value is not ActiveSession session)
    {
        return Results.Unauthorized();
    }

    if (!string.Equals(session.User.Role, UserRole.Admin.ToString(), StringComparison.OrdinalIgnoreCase))
    {
        logger.LogWarning("User {UserId} with role {Role} attempted to view audit log without admin permission",
            session.User.Id, session.User.Role);
        return Results.StatusCode(StatusCodes.Status403Forbidden);
    }

    try
    {
        var auditLog = await promptManagement.GetAuditLogAsync(templateId, limit, ct);
        return Results.Json(auditLog);
    }
    catch (InvalidOperationException ex)
    {
        logger.LogWarning("Failed to get audit log: {Error}", ex.Message);
        return Results.NotFound(new { error = ex.Message });
    }
    catch (ArgumentException ex)
    {
        logger.LogWarning("Invalid audit log request: {Error}", ex.Message);
        return Results.BadRequest(new { error = ex.Message });
    }
});

// List all prompt templates (Admin only)
v1Api.MapGet("/prompts", async (string? category, HttpContext context, IPromptManagementService promptManagement, ILogger<Program> logger, CancellationToken ct) =>
{
    if (!context.Items.TryGetValue(nameof(ActiveSession), out var value) || value is not ActiveSession session)
    {
        return Results.Unauthorized();
    }

    if (!string.Equals(session.User.Role, UserRole.Admin.ToString(), StringComparison.OrdinalIgnoreCase))
    {
        logger.LogWarning("User {UserId} with role {Role} attempted to list prompt templates without admin permission",
            session.User.Id, session.User.Role);
        return Results.StatusCode(StatusCodes.Status403Forbidden);
    }

    var templates = await promptManagement.ListTemplatesAsync(category, ct);
    return Results.Json(templates);
});

// Get specific prompt template (Admin only)
v1Api.MapGet("/prompts/{templateId}", async (string templateId, HttpContext context, IPromptManagementService promptManagement, ILogger<Program> logger, CancellationToken ct) =>
{
    if (!context.Items.TryGetValue(nameof(ActiveSession), out var value) || value is not ActiveSession session)
    {
        return Results.Unauthorized();
    }

    if (!string.Equals(session.User.Role, UserRole.Admin.ToString(), StringComparison.OrdinalIgnoreCase))
    {
        logger.LogWarning("User {UserId} with role {Role} attempted to get prompt template without admin permission",
            session.User.Id, session.User.Role);
        return Results.StatusCode(StatusCodes.Status403Forbidden);
    }

    var template = await promptManagement.GetTemplateAsync(templateId, ct);
    if (template == null)
    {
        return Results.NotFound(new { error = "Template not found" });
    }

    return Results.Json(template);
});

// API-04: API Key Management endpoints
v1Api.MapPost("/api-keys", async (CreateApiKeyRequest request, HttpContext context, ApiKeyManagementService apiKeyManagement, ILogger<Program> logger, CancellationToken ct) =>
{
    if (!context.Items.TryGetValue(nameof(ActiveSession), out var value) || value is not ActiveSession session)
    {
        return Results.Unauthorized();
    }

    if (string.IsNullOrWhiteSpace(request.KeyName))
    {
        return Results.BadRequest(new { error = "Key name is required" });
    }

    logger.LogInformation("User {UserId} creating API key '{KeyName}'", session.User.Id, request.KeyName);

    try
    {
        var result = await apiKeyManagement.CreateApiKeyAsync(
            session.User.Id,
            request,
            ct);

        logger.LogInformation("API key '{KeyId}' created for user {UserId}", result.ApiKey.Id, session.User.Id);

        return Results.Created($"/api/v1/api-keys/{result.ApiKey.Id}", result);
    }
    catch (ArgumentException ex)
    {
        logger.LogWarning("Invalid API key creation request from user {UserId}: {Error}", session.User.Id, ex.Message);
        return Results.BadRequest(new { error = ex.Message });
    }
});

v1Api.MapGet("/api-keys", async (HttpContext context, ApiKeyManagementService apiKeyManagement, bool includeRevoked = false, int page = 1, int pageSize = 20, CancellationToken ct = default) =>
{
    if (!context.Items.TryGetValue(nameof(ActiveSession), out var value) || value is not ActiveSession session)
    {
        return Results.Unauthorized();
    }

    var result = await apiKeyManagement.ListApiKeysAsync(session.User.Id, includeRevoked, page, pageSize, ct);
    return Results.Json(result);
});

v1Api.MapGet("/api-keys/{keyId}", async (string keyId, HttpContext context, ApiKeyManagementService apiKeyManagement, ILogger<Program> logger, CancellationToken ct) =>
{
    if (!context.Items.TryGetValue(nameof(ActiveSession), out var value) || value is not ActiveSession session)
    {
        return Results.Unauthorized();
    }

    var apiKey = await apiKeyManagement.GetApiKeyAsync(keyId, session.User.Id, ct);

    if (apiKey == null)
    {
        logger.LogWarning("API key {KeyId} not found for user {UserId}", keyId, session.User.Id);
        return Results.NotFound(new { error = "API key not found" });
    }

    return Results.Json(apiKey);
});

v1Api.MapPut("/api-keys/{keyId}", async (string keyId, UpdateApiKeyRequest request, HttpContext context, ApiKeyManagementService apiKeyManagement, ILogger<Program> logger, CancellationToken ct) =>
{
    if (!context.Items.TryGetValue(nameof(ActiveSession), out var value) || value is not ActiveSession session)
    {
        return Results.Unauthorized();
    }

    logger.LogInformation("User {UserId} updating API key {KeyId}", session.User.Id, keyId);

    var updated = await apiKeyManagement.UpdateApiKeyAsync(
        keyId,
        session.User.Id,
        request,
        ct);

    if (updated == null)
    {
        logger.LogWarning("API key {KeyId} not found for user {UserId}", keyId, session.User.Id);
        return Results.NotFound(new { error = "API key not found" });
    }

    logger.LogInformation("API key {KeyId} updated by user {UserId}", keyId, session.User.Id);
    return Results.Json(updated);
});

v1Api.MapDelete("/api-keys/{keyId}", async (string keyId, HttpContext context, ApiKeyManagementService apiKeyManagement, ILogger<Program> logger, CancellationToken ct) =>
{
    if (!context.Items.TryGetValue(nameof(ActiveSession), out var value) || value is not ActiveSession session)
    {
        return Results.Unauthorized();
    }

    logger.LogInformation("User {UserId} revoking API key {KeyId}", session.User.Id, keyId);

    var success = await apiKeyManagement.RevokeApiKeyAsync(keyId, session.User.Id, ct);

    if (!success)
    {
        logger.LogWarning("API key {KeyId} not found for user {UserId}", keyId, session.User.Id);
        return Results.NotFound(new { error = "API key not found" });
    }

    logger.LogInformation("API key {KeyId} revoked by user {UserId}", keyId, session.User.Id);
    return Results.NoContent();
});

v1Api.MapPost("/api-keys/{keyId}/rotate", async (string keyId, RotateApiKeyRequest? request, HttpContext context, ApiKeyManagementService apiKeyManagement, ILogger<Program> logger, CancellationToken ct) =>
{
    if (!context.Items.TryGetValue(nameof(ActiveSession), out var value) || value is not ActiveSession session)
    {
        return Results.Unauthorized();
    }

    logger.LogInformation("User {UserId} rotating API key {KeyId}", session.User.Id, keyId);

    var result = await apiKeyManagement.RotateApiKeyAsync(
        keyId,
        session.User.Id,
        request ?? new RotateApiKeyRequest(),
        ct);

    if (result == null)
    {
        logger.LogWarning("API key {KeyId} not found for user {UserId}", keyId, session.User.Id);
        return Results.NotFound(new { error = "API key not found" });
    }

    logger.LogInformation("API key {OldKeyId} rotated to {NewKeyId} by user {UserId}", keyId, result.NewApiKey.Id, session.User.Id);
    return Results.Json(result);
});

v1Api.MapGet("/api-keys/{keyId}/usage", async (string keyId, HttpContext context, ApiKeyManagementService apiKeyManagement, ILogger<Program> logger, CancellationToken ct) =>
{
    if (!context.Items.TryGetValue(nameof(ActiveSession), out var value) || value is not ActiveSession session)
    {
        return Results.Unauthorized();
    }

    var usage = await apiKeyManagement.GetApiKeyUsageAsync(keyId, session.User.Id, ct);

    if (usage == null)
    {
        logger.LogWarning("API key {KeyId} not found for user {UserId}", keyId, session.User.Id);
        return Results.NotFound(new { error = "API key not found" });
    }

    return Results.Json(usage);
});

// CHESS-03: Chess knowledge indexing endpoints
v1Api.MapPost("/chess/index", async (HttpContext context, IChessKnowledgeService chessService, ILogger<Program> logger, CancellationToken ct) =>
{
    if (!context.Items.TryGetValue(nameof(ActiveSession), out var value) || value is not ActiveSession session)
    {
        return Results.Unauthorized();
    }

    if (!string.Equals(session.User.Role, UserRole.Admin.ToString(), StringComparison.OrdinalIgnoreCase))
    {
        logger.LogWarning("User {UserId} with role {Role} attempted to index chess knowledge without permission",
            session.User.Id, session.User.Role);
        return Results.StatusCode(StatusCodes.Status403Forbidden);
    }

    logger.LogInformation("Admin {UserId} starting chess knowledge indexing", session.User.Id);

    var result = await chessService.IndexChessKnowledgeAsync(ct);

    if (!result.Success)
    {
        logger.LogError("Chess knowledge indexing failed: {Error}", result.ErrorMessage);
        return Results.BadRequest(new { error = result.ErrorMessage });
    }

    logger.LogInformation("Chess knowledge indexing completed: {TotalItems} items, {TotalChunks} chunks",
        result.TotalKnowledgeItems, result.TotalChunks);

    return Results.Json(new
    {
        success = true,
        totalItems = result.TotalKnowledgeItems,
        totalChunks = result.TotalChunks,
        categoryCounts = result.CategoryCounts
    });
});

v1Api.MapGet("/chess/search", async (string? q, int? limit, HttpContext context, IChessKnowledgeService chessService, ILogger<Program> logger, CancellationToken ct) =>
{
    if (!context.Items.TryGetValue(nameof(ActiveSession), out var value) || value is not ActiveSession session)
    {
        return Results.Unauthorized();
    }

    if (string.IsNullOrWhiteSpace(q))
    {
        return Results.BadRequest(new { error = "Query parameter 'q' is required" });
    }

    logger.LogInformation("User {UserId} searching chess knowledge: {Query}", session.User.Id, q);

    var searchResult = await chessService.SearchChessKnowledgeAsync(q, limit ?? 5, ct);

    if (!searchResult.Success)
    {
        logger.LogError("Chess knowledge search failed: {Error}", searchResult.ErrorMessage);
        return Results.BadRequest(new { error = searchResult.ErrorMessage });
    }

    logger.LogInformation("Chess knowledge search completed: {ResultCount} results", searchResult.Results.Count);

    return Results.Json(new
    {
        success = true,
        results = searchResult.Results.Select(r => new
        {
            score = r.Score,
            text = r.Text,
            page = r.Page,
            chunkIndex = r.ChunkIndex
        })
    });
});

v1Api.MapDelete("/chess/index", async (HttpContext context, IChessKnowledgeService chessService, ILogger<Program> logger, CancellationToken ct) =>
{
    if (!context.Items.TryGetValue(nameof(ActiveSession), out var value) || value is not ActiveSession session)
    {
        return Results.Unauthorized();
    }

    if (!string.Equals(session.User.Role, UserRole.Admin.ToString(), StringComparison.OrdinalIgnoreCase))
    {
        logger.LogWarning("User {UserId} with role {Role} attempted to delete chess knowledge without permission",
            session.User.Id, session.User.Role);
        return Results.StatusCode(StatusCodes.Status403Forbidden);
    }

    logger.LogInformation("Admin {UserId} deleting all chess knowledge", session.User.Id);

    var success = await chessService.DeleteChessKnowledgeAsync(ct);

    if (!success)
    {
        logger.LogError("Chess knowledge deletion failed");
        return Results.StatusCode(StatusCodes.Status500InternalServerError);
    }

    logger.LogInformation("Chess knowledge deletion completed successfully");
    return Results.Json(new { success = true });
});

// UI-01: Chat management endpoints
v1Api.MapGet("/chats", async (HttpContext context, ChatService chatService, string? gameId, CancellationToken ct) =>
{
    if (!context.Items.TryGetValue(nameof(ActiveSession), out var value) || value is not ActiveSession session)
    {
        return Results.Unauthorized();
    }

    var chats = string.IsNullOrWhiteSpace(gameId)
        ? await chatService.GetUserChatsAsync(session.User.Id, 50, ct)
        : await chatService.GetUserChatsByGameAsync(session.User.Id, gameId, 50, ct);

    var response = chats.Select(c => new ChatDto(
        c.Id,
        c.GameId,
        c.Game.Name,
        c.AgentId,
        c.Agent.Name,
        c.StartedAt,
        c.LastMessageAt
    )).ToList();

    return Results.Json(response);
});

v1Api.MapGet("/chats/{chatId:guid}", async (Guid chatId, HttpContext context, ChatService chatService, CancellationToken ct) =>
{
    if (!context.Items.TryGetValue(nameof(ActiveSession), out var value) || value is not ActiveSession session)
    {
        return Results.Unauthorized();
    }

    var chat = await chatService.GetChatByIdAsync(chatId, session.User.Id, ct);
    if (chat == null)
    {
        return Results.NotFound(new { error = "Chat not found" });
    }

    var messages = chat.Logs.Select(l => new ChatMessageDto(
        l.Id,
        l.Level,
        l.Message,
        l.MetadataJson,
        l.CreatedAt
    )).ToList();

    var response = new ChatWithHistoryDto(
        chat.Id,
        chat.GameId,
        chat.Game.Name,
        chat.AgentId,
        chat.Agent.Name,
        chat.StartedAt,
        chat.LastMessageAt,
        messages
    );

    return Results.Json(response);
});

v1Api.MapPost("/chats", async (CreateChatRequest? request, HttpContext context, ChatService chatService, ILogger<Program> logger, CancellationToken ct) =>
{
    if (!context.Items.TryGetValue(nameof(ActiveSession), out var value) || value is not ActiveSession session)
    {
        return Results.Unauthorized();
    }

    if (request == null)
    {
        return Results.BadRequest(new { error = "Request body is required" });
    }

    if (string.IsNullOrWhiteSpace(request.GameId) || string.IsNullOrWhiteSpace(request.AgentId))
    {
        return Results.BadRequest(new { error = "GameId and AgentId are required" });
    }

    try
    {
        var chat = await chatService.CreateChatAsync(session.User.Id, request.GameId, request.AgentId, ct);

        // Reload with navigations
        var fullChat = await chatService.GetChatByIdAsync(chat.Id, session.User.Id, ct);
        if (fullChat == null)
        {
            return Results.StatusCode(StatusCodes.Status500InternalServerError);
        }

        var response = new ChatDto(
            fullChat.Id,
            fullChat.GameId,
            fullChat.Game.Name,
            fullChat.AgentId,
            fullChat.Agent.Name,
            fullChat.StartedAt,
            fullChat.LastMessageAt
        );

        logger.LogInformation("User {UserId} created chat {ChatId} for game {GameId}", session.User.Id, chat.Id, request.GameId);
        return Results.Created($"/chats/{chat.Id}", response);
    }
    catch (InvalidOperationException ex)
    {
        logger.LogWarning(ex, "Invalid chat creation request");
        return Results.BadRequest(new { error = ex.Message });
    }
});

v1Api.MapDelete("/chats/{chatId:guid}", async (Guid chatId, HttpContext context, ChatService chatService, ILogger<Program> logger, CancellationToken ct) =>
{
    if (!context.Items.TryGetValue(nameof(ActiveSession), out var value) || value is not ActiveSession session)
    {
        return Results.Unauthorized();
    }

    try
    {
        var deleted = await chatService.DeleteChatAsync(chatId, session.User.Id, ct);
        if (!deleted)
        {
            return Results.NotFound(new { error = "Chat not found" });
        }

        logger.LogInformation("User {UserId} deleted chat {ChatId}", session.User.Id, chatId);
        return Results.NoContent();
    }
    catch (UnauthorizedAccessException ex)
    {
        logger.LogWarning(ex, "Unauthorized chat deletion attempt");
        return Results.StatusCode(StatusCodes.Status403Forbidden);
    }
});

<<<<<<< HEAD
// CHAT-06: Message editing endpoint
v1Api.MapPut("/chats/{chatId:guid}/messages/{messageId:guid}",
    async (
        Guid chatId,
        Guid messageId,
        UpdateMessageRequest request,
        HttpContext context,
        ChatService chatService,
        ILogger<Program> logger,
        CancellationToken ct) =>
    {
        if (!context.Items.TryGetValue(nameof(ActiveSession), out var value) || value is not ActiveSession session)
        {
            return Results.Unauthorized();
        }

        try
        {
            logger.LogInformation("User {UserId} updating message {MessageId} in chat {ChatId}", session.User.Id, messageId, chatId);
            var updatedMessage = await chatService.UpdateMessageAsync(chatId, messageId, request.Content, session.User.Id, ct);

            var response = MapToChatMessageResponse(updatedMessage);
            logger.LogInformation("Message {MessageId} updated successfully by user {UserId}", messageId, session.User.Id);
            return Results.Ok(response);
        }
        catch (KeyNotFoundException ex)
        {
            logger.LogWarning("Message {MessageId} not found in chat {ChatId}: {Error}", messageId, chatId, ex.Message);
            return Results.NotFound(new { error = "message_not_found", message = ex.Message });
        }
        catch (UnauthorizedAccessException ex)
        {
            logger.LogWarning("User {UserId} not authorized to update message {MessageId}: {Error}", session.User.Id, messageId, ex.Message);
            return Results.Problem(statusCode: 403, detail: ex.Message, title: "Forbidden");
        }
        catch (InvalidOperationException ex)
        {
            logger.LogWarning("Invalid operation updating message {MessageId}: {Error}", messageId, ex.Message);
            return Results.BadRequest(new { error = "invalid_operation", message = ex.Message });
        }
        catch (Exception ex)
        {
            logger.LogError(ex, "Error updating message {MessageId} in chat {ChatId}", messageId, chatId);
            return Results.Problem(statusCode: 500, detail: "An error occurred while updating the message", title: "Internal Server Error");
        }
    })
    .RequireAuthorization()
    .WithName("UpdateChatMessage")
    .WithDescription("Edit the content of an existing user message. Invalidates subsequent AI responses. Requires authentication. Users can only edit their own messages.")
    .WithTags("Chat");

// CHAT-06: Message deletion endpoint
v1Api.MapDelete("/chats/{chatId:guid}/messages/{messageId:guid}",
    async (
        Guid chatId,
        Guid messageId,
        HttpContext context,
        ChatService chatService,
        ILogger<Program> logger,
        CancellationToken ct) =>
    {
        if (!context.Items.TryGetValue(nameof(ActiveSession), out var value) || value is not ActiveSession session)
        {
            return Results.Unauthorized();
        }

        var isAdmin = string.Equals(session.User.Role, UserRole.Admin.ToString(), StringComparison.OrdinalIgnoreCase);

        try
        {
            logger.LogInformation("User {UserId} deleting message {MessageId} in chat {ChatId} (admin: {IsAdmin})", session.User.Id, messageId, chatId, isAdmin);
            var deleted = await chatService.DeleteMessageAsync(chatId, messageId, session.User.Id, isAdmin, ct);

            if (!deleted)
            {
                logger.LogInformation("Message {MessageId} already deleted", messageId);
                return Results.Ok(new { message = "Message already deleted" });
            }

            logger.LogInformation("Message {MessageId} deleted successfully by user {UserId}", messageId, session.User.Id);
            return Results.NoContent();
        }
        catch (KeyNotFoundException ex)
        {
            logger.LogWarning("Message {MessageId} not found in chat {ChatId}: {Error}", messageId, chatId, ex.Message);
            return Results.NotFound(new { error = "message_not_found", message = ex.Message });
        }
        catch (UnauthorizedAccessException ex)
        {
            logger.LogWarning("User {UserId} not authorized to delete message {MessageId}: {Error}", session.User.Id, messageId, ex.Message);
            return Results.Problem(statusCode: 403, detail: ex.Message, title: "Forbidden");
        }
        catch (Exception ex)
        {
            logger.LogError(ex, "Error deleting message {MessageId} in chat {ChatId}", messageId, chatId);
            return Results.Problem(statusCode: 500, detail: "An error occurred while deleting the message", title: "Internal Server Error");
        }
    })
    .RequireAuthorization()
    .WithName("DeleteChatMessage")
    .WithDescription("Soft-delete a message. Users can delete their own messages; admins can delete any message. Invalidates subsequent AI responses. Requires authentication.")
    .WithTags("Chat");
=======
// CHAT-05: Export chat endpoint
v1Api.MapPost("/chats/{chatId:guid}/export", async (
    Guid chatId,
    ExportChatRequest request,
    IChatExportService exportService,
    HttpContext context,
    ILogger<Program> logger,
    CancellationToken ct) =>
{
    if (!context.Items.TryGetValue(nameof(ActiveSession), out var value) || value is not ActiveSession session)
    {
        return Results.Unauthorized();
    }

    try
    {
        var result = await exportService.ExportChatAsync(
            chatId,
            session.User.Id,
            request.Format,
            request.DateFrom,
            request.DateTo,
            ct);

        if (!result.Success)
        {
            return result.Error switch
            {
                "not_found" => Results.NotFound(new { error = result.ErrorDetails }),
                "unsupported_format" => Results.BadRequest(new { error = result.ErrorDetails }),
                "generation_failed" => Results.Problem(
                    detail: result.ErrorDetails,
                    statusCode: StatusCodes.Status500InternalServerError),
                _ => Results.Problem("Unknown error occurred during export")
            };
        }

        logger.LogInformation("User {UserId} exported chat {ChatId} in {Format} format",
            session.User.Id, chatId, request.Format);

        // Return stream with proper content disposition for download
        return Results.Stream(
            result.Stream!,
            contentType: result.ContentType,
            fileDownloadName: result.Filename,
            enableRangeProcessing: false);
    }
    catch (Exception ex)
    {
        logger.LogError(ex, "Unexpected error during chat export for user {UserId}, chat {ChatId}",
            session.User.Id, chatId);
        return Results.Problem("An unexpected error occurred during export");
    }
});
>>>>>>> be00353b

v1Api.MapGet("/games/{gameId}/agents", async (string gameId, HttpContext context, ChatService chatService, CancellationToken ct) =>
{
    if (!context.Items.TryGetValue(nameof(ActiveSession), out var value) || value is not ActiveSession)
    {
        return Results.Unauthorized();
    }

    var agents = await chatService.GetAgentsForGameAsync(gameId, ct);
    var response = agents.Select(a => new AgentDto(
        a.Id,
        a.GameId,
        a.Name,
        a.Kind,
        a.CreatedAt
    )).ToList();

    return Results.Json(response);
});

app.Run();

// CHAT-06: Helper method to map ChatLogEntity to ChatMessageResponse
static ChatMessageResponse MapToChatMessageResponse(ChatLogEntity entity)
{
    return new ChatMessageResponse(
        entity.Id,
        entity.ChatId,
        entity.UserId,
        entity.Level,
        entity.Message,
        entity.SequenceNumber,
        entity.CreatedAt,
        entity.UpdatedAt,
        entity.IsDeleted,
        entity.DeletedAt,
        entity.DeletedByUserId,
        entity.IsInvalidated,
        entity.MetadataJson
    );
}

static CookieOptions CreateSessionCookieOptions(HttpContext context, DateTime expiresAt)
{
    var options = BuildSessionCookieOptions(context);
    options.Expires = expiresAt;
    return options;
}

static void WriteSessionCookie(HttpContext context, string token, DateTime expiresAt)
{
    var options = CreateSessionCookieOptions(context, expiresAt);
    var sessionCookieName = GetSessionCookieName(context);
    context.Response.Cookies.Append(sessionCookieName, token, options);
}

static void RemoveSessionCookie(HttpContext context)
{
    var options = BuildSessionCookieOptions(context);
    options.Expires = DateTimeOffset.UnixEpoch;

    var sessionCookieName = GetSessionCookieName(context);
    context.Response.Cookies.Delete(sessionCookieName, options);
}

static CookieOptions BuildSessionCookieOptions(HttpContext context)
{
    var configuration = GetSessionCookieConfiguration(context);

    var isHttps = context.Request.IsHttps;

    if (!isHttps && configuration.UseForwardedProto &&
        context.Request.Headers.TryGetValue("X-Forwarded-Proto", out var forwardedProto))
    {
        foreach (var proto in forwardedProto)
        {
            if (string.Equals(proto, "https", StringComparison.OrdinalIgnoreCase))
            {
                isHttps = true;
                break;
            }
        }
    }

    var secure = configuration.Secure ?? isHttps;
    var secureForced = false;

    if (!secure && !configuration.Secure.HasValue)
    {
        secure = true;
        secureForced = true;
    }

    var sameSite = configuration.SameSite ?? (secure ? SameSiteMode.None : SameSiteMode.Lax);

    if (secureForced && sameSite != SameSiteMode.None)
    {
        sameSite = SameSiteMode.None;
    }
    var path = string.IsNullOrWhiteSpace(configuration.Path) ? "/" : configuration.Path;

    var options = new CookieOptions
    {
        HttpOnly = configuration.HttpOnly,
        Secure = secure,
        SameSite = sameSite,
        Path = path
    };

    if (!string.IsNullOrWhiteSpace(configuration.Domain))
    {
        options.Domain = configuration.Domain;
    }

    return options;
}

static string GetSessionCookieName(HttpContext context)
{
    var configuration = GetSessionCookieConfiguration(context);
    return string.IsNullOrWhiteSpace(configuration.Name)
        ? AuthService.SessionCookieName
        : configuration.Name;
}

static SessionCookieConfiguration GetSessionCookieConfiguration(HttpContext context)
{
    return context.RequestServices
        .GetRequiredService<IOptions<SessionCookieConfiguration>>()
        .Value;
}
public partial class Program { }<|MERGE_RESOLUTION|>--- conflicted
+++ resolved
@@ -3661,7 +3661,6 @@
     }
 });
 
-<<<<<<< HEAD
 // CHAT-06: Message editing endpoint
 v1Api.MapPut("/chats/{chatId:guid}/messages/{messageId:guid}",
     async (
@@ -3764,7 +3763,7 @@
     .WithName("DeleteChatMessage")
     .WithDescription("Soft-delete a message. Users can delete their own messages; admins can delete any message. Invalidates subsequent AI responses. Requires authentication.")
     .WithTags("Chat");
-=======
+
 // CHAT-05: Export chat endpoint
 v1Api.MapPost("/chats/{chatId:guid}/export", async (
     Guid chatId,
@@ -3819,7 +3818,6 @@
         return Results.Problem("An unexpected error occurred during export");
     }
 });
->>>>>>> be00353b
 
 v1Api.MapGet("/games/{gameId}/agents", async (string gameId, HttpContext context, ChatService chatService, CancellationToken ct) =>
 {
