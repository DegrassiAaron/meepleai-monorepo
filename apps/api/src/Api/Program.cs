--- conflicted
+++ resolved
@@ -1162,10 +1162,6 @@
 
 static void WriteSessionCookie(HttpContext context, string token, DateTime expiresAt)
 {
-<<<<<<< HEAD
-    var options = CreateSessionCookieOptions(context);
-    options.Expires = new DateTimeOffset(expiresAt);
-=======
     var options = new CookieOptions
     {
         HttpOnly = true,
@@ -1174,7 +1170,6 @@
         Path = "/",
         Expires = new DateTimeOffset(expiresAt)
     };
->>>>>>> ff3c4b10
 
     context.Response.Cookies.Append(AuthService.SessionCookieName, token, options);
 }
@@ -1195,21 +1190,10 @@
     var options = new CookieOptions
     {
         HttpOnly = true,
-<<<<<<< HEAD
-        SameSite = configuration.SameSite,
-        Secure = configuration.SecurePolicy switch
-        {
-            CookieSecurePolicy.Always => true,
-            CookieSecurePolicy.None => false,
-            _ => IsSecureRequest(context)
-        },
-        Path = string.IsNullOrWhiteSpace(configuration.Path) ? "/" : configuration.Path
-=======
         Secure = true,
         SameSite = SameSiteMode.None,
         Path = "/",
         Expires = DateTimeOffset.UnixEpoch
->>>>>>> ff3c4b10
     };
 
     if (!string.IsNullOrWhiteSpace(configuration.Domain))
