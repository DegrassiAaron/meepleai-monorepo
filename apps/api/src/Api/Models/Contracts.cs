<<<<<<< HEAD
using System.Text.Json.Serialization;
=======
using System.Collections.Generic;
>>>>>>> c6afafba

namespace Api.Models;

public record QaRequest(string gameId, string query);
<<<<<<< HEAD
public record QaResponse(string answer, IReadOnlyList<Snippet> snippets)
{
    [JsonPropertyName("sources")]
    public IReadOnlyList<Snippet> Sources => snippets;
}
=======
public record QaResponse(
    string answer,
    IReadOnlyList<Snippet> snippets,
    int promptTokens = 0,
    int completionTokens = 0,
    int totalTokens = 0,
    double? confidence = null,
    IReadOnlyDictionary<string, string>? metadata = null);
>>>>>>> c6afafba
public record Snippet(string text, string source, int page, int line);

public record IngestPdfResponse(string jobId);
public record SeedRequest(string gameId);
public record AgentFeedbackRequest(string messageId, string endpoint, string? outcome, string userId, string? gameId);

// AI-02: RAG Explain models
public record ExplainRequest(string gameId, string topic);
public record ExplainResponse(
    ExplainOutline outline,
    string script,
    IReadOnlyList<Snippet> citations,
    int estimatedReadingTimeMinutes,
    int promptTokens = 0,
    int completionTokens = 0,
    int totalTokens = 0,
    double? confidence = null);
public record ExplainOutline(
    string mainTopic,
    IReadOnlyList<string> sections
);

// AI-03: RAG Setup Guide models
public record SetupGuideRequest(string gameId);
public record SetupGuideResponse(
    string gameTitle,
    IReadOnlyList<SetupGuideStep> steps,
    int estimatedSetupTimeMinutes,
    int promptTokens = 0,
    int completionTokens = 0,
    int totalTokens = 0,
    double? confidence = null);
public record SetupGuideStep(
    int stepNumber,
    string title,
    string instruction,
    IReadOnlyList<Snippet> references,
    bool isOptional = false
);

// ADM-02: n8n Configuration models
public record N8nConfigDto(
    string Id,
    string Name,
    string BaseUrl,
    string? WebhookUrl,
    bool IsActive,
    DateTime? LastTestedAt,
    string? LastTestResult,
    DateTime CreatedAt,
    DateTime UpdatedAt
);

public record CreateN8nConfigRequest(
    string Name,
    string BaseUrl,
    string ApiKey,
    string? WebhookUrl
);

public record UpdateN8nConfigRequest(
    string? Name,
    string? BaseUrl,
    string? ApiKey,
    string? WebhookUrl,
    bool? IsActive
);

public record N8nTestResult(
    bool Success,
    string Message,
    int? LatencyMs
);<|MERGE_RESOLUTION|>--- conflicted
+++ resolved
@@ -1,19 +1,9 @@
-<<<<<<< HEAD
 using System.Text.Json.Serialization;
-=======
 using System.Collections.Generic;
->>>>>>> c6afafba
 
 namespace Api.Models;
 
 public record QaRequest(string gameId, string query);
-<<<<<<< HEAD
-public record QaResponse(string answer, IReadOnlyList<Snippet> snippets)
-{
-    [JsonPropertyName("sources")]
-    public IReadOnlyList<Snippet> Sources => snippets;
-}
-=======
 public record QaResponse(
     string answer,
     IReadOnlyList<Snippet> snippets,
@@ -22,7 +12,6 @@
     int totalTokens = 0,
     double? confidence = null,
     IReadOnlyDictionary<string, string>? metadata = null);
->>>>>>> c6afafba
 public record Snippet(string text, string source, int page, int line);
 
 public record IngestPdfResponse(string jobId);
