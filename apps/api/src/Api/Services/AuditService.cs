using Api.Infrastructure;
using Api.Infrastructure.Entities;
using Microsoft.EntityFrameworkCore;

namespace Api.Services;

public class AuditService
{
    private readonly MeepleAiDbContext _db;
    private readonly ILogger<AuditService> _logger;
    public AuditService(MeepleAiDbContext db, ILogger<AuditService> logger)
    {
        _db = db;
        _logger = logger;
    }

    public async Task LogAsync(
        string? userId,
        string action,
        string resource,
        string? resourceId,
        string result,
        string? details = null,
        string? ipAddress = null,
        string? userAgent = null,
        CancellationToken ct = default)
    {
        try
        {
            var auditLog = new AuditLogEntity
            {
                UserId = userId,
                Action = action,
                Resource = resource,
                ResourceId = resourceId,
                Result = result,
                Details = details,
                IpAddress = ipAddress,
                UserAgent = userAgent,
                CreatedAt = DateTime.UtcNow
            };

            _db.AuditLogs.Add(auditLog);
            await _db.SaveChangesAsync(ct);
        }
        catch (Exception ex)
        {
            // Don't fail the request if audit logging fails
            _logger.LogError(ex, "Failed to write audit log for action {Action} on {Resource}", action, resource);
        }
    }

    public async Task LogAccessDeniedAsync(
        string userScope,
        string requiredScope,
        string userId,
        string resource,
        string? resourceId = null,
        string? ipAddress = null,
        string? userAgent = null,
        CancellationToken ct = default)
    {
        var details = $"User from tenant {userTenantId} attempted to access {resource} in tenant {requestedTenantId}";

        await LogAsync(
            userId,
            "ACCESS_DENIED",
            resource,
            resourceId,
            "Denied",
<<<<<<< HEAD
            details,
=======
            $"User in scope {userScope} attempted to access {resource} requiring scope {requiredScope}",
>>>>>>> 972c9e14
            ipAddress,
            userAgent,
            ct);

        _logger.LogWarning(
            "Access denied: User {UserId} in scope {UserScope} attempted to access {Resource} requiring scope {RequiredScope}",
            userId, userScope, resource, requiredScope);
    }
}<|MERGE_RESOLUTION|>--- conflicted
+++ resolved
@@ -68,11 +68,7 @@
             resource,
             resourceId,
             "Denied",
-<<<<<<< HEAD
-            details,
-=======
             $"User in scope {userScope} attempted to access {resource} requiring scope {requiredScope}",
->>>>>>> 972c9e14
             ipAddress,
             userAgent,
             ct);
