--- conflicted
+++ resolved
@@ -34,11 +34,7 @@
     [Fact]
     public async Task GetAdminRequests_AdminReceivesFilteredLogsWithMetadata()
     {
-<<<<<<< HEAD
-        using var adminClient = CreateClientWithoutCookies();
-=======
-        using var client = _factory.CreateHttpsClient();
->>>>>>> c7995674
+        using var client = _factory.CreateHttpsClient();
         var adminEmail = $"admin-requests-{Guid.NewGuid():N}@example.com";
         var adminCookies = await RegisterAndAuthenticateAsync(adminClient, adminEmail, "Admin");
         var adminUserId = await GetUserIdByEmailAsync(adminEmail);
@@ -98,11 +94,7 @@
     [Fact]
     public async Task GetAdminStats_AdminReceivesAggregatedValues()
     {
-<<<<<<< HEAD
-        using var adminClient = CreateClientWithoutCookies();
-=======
-        using var client = _factory.CreateHttpsClient();
->>>>>>> c7995674
+        using var client = _factory.CreateHttpsClient();
         var adminEmail = $"admin-stats-{Guid.NewGuid():N}@example.com";
         var adminCookies = await RegisterAndAuthenticateAsync(adminClient, adminEmail, "Admin");
         var adminUserId = await GetUserIdByEmailAsync(adminEmail);
@@ -157,11 +149,7 @@
     [MemberData(nameof(NonAdminRoles))]
     public async Task GetAdminRequests_ReturnsForbiddenForNonAdminRoles(string role)
     {
-<<<<<<< HEAD
-        using var nonAdminClient = CreateClientWithoutCookies();
-=======
-        using var client = _factory.CreateHttpsClient();
->>>>>>> c7995674
+        using var client = _factory.CreateHttpsClient();
         var email = $"{role.ToLowerInvariant()}-requests-{Guid.NewGuid():N}@example.com";
         var cookies = await RegisterAndAuthenticateAsync(nonAdminClient, email, role);
 
@@ -176,11 +164,7 @@
     [Fact]
     public async Task GetAdminRequests_ReturnsUnauthorizedForAnonymousUser()
     {
-<<<<<<< HEAD
-        using var client = CreateClientWithoutCookies();
-=======
-        using var client = _factory.CreateHttpsClient();
->>>>>>> c7995674
+        using var client = _factory.CreateHttpsClient();
         var response = await client.GetAsync("/admin/requests");
         Assert.Equal(HttpStatusCode.Unauthorized, response.StatusCode);
     }
@@ -189,11 +173,7 @@
     [MemberData(nameof(NonAdminRoles))]
     public async Task GetAdminStats_ReturnsForbiddenForNonAdminRoles(string role)
     {
-<<<<<<< HEAD
-        using var nonAdminClient = CreateClientWithoutCookies();
-=======
-        using var client = _factory.CreateHttpsClient();
->>>>>>> c7995674
+        using var client = _factory.CreateHttpsClient();
         var email = $"{role.ToLowerInvariant()}-stats-{Guid.NewGuid():N}@example.com";
         var cookies = await RegisterAndAuthenticateAsync(nonAdminClient, email, role);
 
@@ -208,11 +188,7 @@
     [Fact]
     public async Task GetAdminStats_ReturnsUnauthorizedForAnonymousUser()
     {
-<<<<<<< HEAD
-        using var client = CreateClientWithoutCookies();
-=======
-        using var client = _factory.CreateHttpsClient();
->>>>>>> c7995674
+        using var client = _factory.CreateHttpsClient();
         var response = await client.GetAsync("/admin/stats");
         Assert.Equal(HttpStatusCode.Unauthorized, response.StatusCode);
     }
@@ -221,11 +197,7 @@
     [MemberData(nameof(NonAdminRoles))]
     public async Task PostAdminN8n_ReturnsForbiddenForNonAdminRoles(string role)
     {
-<<<<<<< HEAD
-        using var nonAdminClient = CreateClientWithoutCookies();
-=======
-        using var client = _factory.CreateHttpsClient();
->>>>>>> c7995674
+        using var client = _factory.CreateHttpsClient();
         var email = $"{role.ToLowerInvariant()}-n8n-{Guid.NewGuid():N}@example.com";
         var cookies = await RegisterAndAuthenticateAsync(nonAdminClient, email, role);
 
@@ -245,11 +217,7 @@
     {
         await ClearN8nConfigsAsync();
 
-<<<<<<< HEAD
-        using var adminClient = CreateClientWithoutCookies();
-=======
-        using var client = _factory.CreateHttpsClient();
->>>>>>> c7995674
+        using var client = _factory.CreateHttpsClient();
         var adminEmail = $"admin-n8n-create-{Guid.NewGuid():N}@example.com";
         var cookies = await RegisterAndAuthenticateAsync(adminClient, adminEmail, "Admin");
         var adminUserId = await GetUserIdByEmailAsync(adminEmail);
@@ -297,11 +265,7 @@
     {
         await ClearN8nConfigsAsync();
 
-<<<<<<< HEAD
-        using var adminClient = CreateClientWithoutCookies();
-=======
-        using var client = _factory.CreateHttpsClient();
->>>>>>> c7995674
+        using var client = _factory.CreateHttpsClient();
         var adminEmail = $"admin-n8n-get-{Guid.NewGuid():N}@example.com";
         var cookies = await RegisterAndAuthenticateAsync(adminClient, adminEmail, "Admin");
         var adminUserId = await GetUserIdByEmailAsync(adminEmail);
@@ -326,11 +290,7 @@
     {
         await ClearN8nConfigsAsync();
 
-<<<<<<< HEAD
-        using var adminClient = CreateClientWithoutCookies();
-=======
-        using var client = _factory.CreateHttpsClient();
->>>>>>> c7995674
+        using var client = _factory.CreateHttpsClient();
         var adminEmail = $"admin-n8n-update-{Guid.NewGuid():N}@example.com";
         var cookies = await RegisterAndAuthenticateAsync(adminClient, adminEmail, "Admin");
         var adminUserId = await GetUserIdByEmailAsync(adminEmail);
@@ -382,11 +342,7 @@
     [Fact]
     public async Task DeleteAdminN8n_ReturnsNotFoundForMissingConfig()
     {
-<<<<<<< HEAD
-        using var adminClient = CreateClientWithoutCookies();
-=======
-        using var client = _factory.CreateHttpsClient();
->>>>>>> c7995674
+        using var client = _factory.CreateHttpsClient();
         var adminEmail = $"admin-n8n-delete-{Guid.NewGuid():N}@example.com";
         var cookies = await RegisterAndAuthenticateAsync(adminClient, adminEmail, "Admin");
 
@@ -405,11 +361,7 @@
     {
         await ClearN8nConfigsAsync();
 
-<<<<<<< HEAD
-        using var adminClient = CreateClientWithoutCookies();
-=======
-        using var client = _factory.CreateHttpsClient();
->>>>>>> c7995674
+        using var client = _factory.CreateHttpsClient();
         var adminEmail = $"admin-n8n-test-{Guid.NewGuid():N}@example.com";
         var cookies = await RegisterAndAuthenticateAsync(adminClient, adminEmail, "Admin");
         var adminUserId = await GetUserIdByEmailAsync(adminEmail);
