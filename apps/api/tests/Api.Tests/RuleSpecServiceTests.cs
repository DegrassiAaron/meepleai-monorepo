--- conflicted
+++ resolved
@@ -6,11 +6,8 @@
 using Api.Services;
 using Microsoft.Data.Sqlite;
 using Microsoft.EntityFrameworkCore;
-<<<<<<< HEAD
 using Moq;
-=======
 using System.Text.Json;
->>>>>>> f4e71f66
 using Xunit;
 
 namespace Api.Tests;
@@ -168,10 +165,8 @@
         Assert.Equal(2, entity.Atoms.Count);
         Assert.Contains(entity.Atoms, a => a.Key == "a1" && a.Text == "First rule");
         Assert.Contains(entity.Atoms, a => a.Key == "a2" && a.Text == "Second rule");
-<<<<<<< HEAD
 
         _cacheMock.Verify(x => x.InvalidateGameAsync(game.Id, It.IsAny<CancellationToken>()), Times.Once);
-=======
         Assert.Equal(user.Id, entity.CreatedByUserId);
 
         var history = await _service.GetVersionHistoryAsync(game.Id);
@@ -287,7 +282,6 @@
 
         await Assert.ThrowsAsync<InvalidOperationException>(
             () => _service.UpdateRuleSpecAsync(game.Id, model, user.Id));
->>>>>>> f4e71f66
     }
 
     [Fact]
