using System;
<<<<<<< HEAD
using System.Collections.Generic;
=======
using System.Linq;
>>>>>>> 0085f95f
using Api.Infrastructure;
using Api.Infrastructure.Entities;
using Api.Models;
using Api.Services;
using Microsoft.Data.Sqlite;
using Microsoft.EntityFrameworkCore;
<<<<<<< HEAD
=======
using Moq;
>>>>>>> 0085f95f
using System.Text.Json;
using Xunit;

namespace Api.Tests;

public class RuleSpecServiceTests : IDisposable
{
    private readonly SqliteConnection _connection;
    private readonly MeepleAiDbContext _dbContext;
    private readonly RuleSpecService _service;
    private readonly Mock<IAiResponseCacheService> _cacheMock = new();

    public RuleSpecServiceTests()
    {
        _connection = new SqliteConnection("Filename=:memory:");
        _connection.Open();

        var options = new DbContextOptionsBuilder<MeepleAiDbContext>()
            .UseSqlite(_connection)
            .Options;

        _dbContext = new MeepleAiDbContext(options);
        _dbContext.Database.EnsureCreated();

        _cacheMock
            .Setup(x => x.InvalidateGameAsync(It.IsAny<string>(), It.IsAny<CancellationToken>()))
            .Returns(Task.CompletedTask);
        _cacheMock
            .Setup(x => x.InvalidateEndpointAsync(It.IsAny<string>(), It.IsAny<AiCacheEndpoint>(), It.IsAny<CancellationToken>()))
            .Returns(Task.CompletedTask);

        _service = new RuleSpecService(_dbContext, _cacheMock.Object);
    }

    public void Dispose()
    {
        _dbContext.Dispose();
        _connection.Dispose();
    }

    [Fact]
    public async Task GetOrCreateDemoAsync_WhenNoData_CreatesDemoSpec()
    {
        var gameId = "chess";

        var result = await _service.GetOrCreateDemoAsync(gameId);

        Assert.Equal(gameId, result.gameId);
        Assert.Equal("v0-demo", result.version);
        Assert.Equal(2, result.rules.Count);
        Assert.Collection(
            result.rules,
            atom =>
            {
                Assert.Equal("r1", atom.id);
                Assert.Equal("Two players.", atom.text);
                Assert.Equal("Basics", atom.section);
                Assert.Equal("1", atom.page);
                Assert.Equal("1", atom.line);
            },
            atom =>
            {
                Assert.Equal("r2", atom.id);
                Assert.Equal("White moves first.", atom.text);
                Assert.Equal("Basics", atom.section);
                Assert.Equal("1", atom.page);
                Assert.Equal("2", atom.line);
            });

        var savedGame = await _dbContext.Games.FirstOrDefaultAsync(g => g.Id == gameId);
        Assert.NotNull(savedGame);
        var savedSpec = await _dbContext.RuleSpecs.Include(s => s.Atoms).SingleAsync();
        Assert.Equal(gameId, savedSpec.GameId);
        Assert.Equal("v0-demo", savedSpec.Version);
        Assert.Equal(2, savedSpec.Atoms.Count);
    }

    [Fact]
    public async Task GetOrCreateDemoAsync_WhenSpecExists_ReturnsLatestSpec()
    {
        var game = new GameEntity
        {
            Id = "existing-game",
            Name = "Existing Game",
            CreatedAt = DateTime.UtcNow
        };
        var spec = new RuleSpecEntity
        {
            GameId = game.Id,
            Version = "v1",
            CreatedAt = DateTime.UtcNow.AddMinutes(-5)
        };
        spec.Atoms.Add(new RuleAtomEntity
        {
            RuleSpec = spec,
            Key = "a1",
            Text = "Existing rule.",
            Section = "Intro",
            SortOrder = 1
        });

        _dbContext.Games.Add(game);
        _dbContext.RuleSpecs.Add(spec);
        await _dbContext.SaveChangesAsync();

        var result = await _service.GetOrCreateDemoAsync(game.Id);

        Assert.Equal("v1", result.version);
        Assert.Single(result.rules);
        Assert.Equal("Existing rule.", result.rules[0].text);
        Assert.Equal(1, await _dbContext.RuleSpecs.CountAsync());
    }

    [Fact]
    public async Task UpdateRuleSpecAsync_CreatesNewVersionWithAtoms()
    {
        var game = new GameEntity
        {
            Id = "game-1",
            Name = "Test Game",
            CreatedAt = DateTime.UtcNow
        };

        var user = new UserEntity
        {
            Id = "author-1",
            Email = "author@example.com",
            DisplayName = "Author",
            PasswordHash = "hash",
            Role = UserRole.Admin,
            CreatedAt = DateTime.UtcNow
        };

        _dbContext.Games.Add(game);
        _dbContext.Users.Add(user);
        await _dbContext.SaveChangesAsync();

        var model = new RuleSpec(
            game.Id,
            "v2",
            DateTime.UtcNow,
            new[]
            {
                new RuleAtom("a1", "First rule", "Setup", "1", "1"),
                new RuleAtom("a2", "Second rule", "Setup", "1", "2")
            });

        var result = await _service.UpdateRuleSpecAsync(game.Id, model, user.Id);

        Assert.Equal(game.Id, result.gameId);
        Assert.Equal("v2", result.version);
        Assert.Equal(2, result.rules.Count);

        var entity = await _dbContext.RuleSpecs.Include(r => r.Atoms)
            .SingleAsync(r => r.GameId == game.Id && r.Version == "v2");
        Assert.Equal(2, entity.Atoms.Count);
        Assert.Contains(entity.Atoms, a => a.Key == "a1" && a.Text == "First rule");
        Assert.Contains(entity.Atoms, a => a.Key == "a2" && a.Text == "Second rule");

        _cacheMock.Verify(x => x.InvalidateGameAsync(game.Id, It.IsAny<CancellationToken>()), Times.Once);
        Assert.Equal(user.Id, entity.CreatedByUserId);

        var history = await _service.GetVersionHistoryAsync(game.Id);
        Assert.Equal("Author", history.Versions.First().CreatedBy);
    }

    [Fact]
    public async Task UpdateRuleSpecAsync_WhenVersionMissing_GeneratesSequentialVersionAndTracksAuthor()
    {
        var game = new GameEntity
        {
            Id = "game-2",
            Name = "Sequential Game",
            CreatedAt = DateTime.UtcNow
        };

        var user = new UserEntity
        {
            Id = "author-2",
            Email = "author2@example.com",
            DisplayName = "Second Author",
            PasswordHash = "hash",
            Role = UserRole.Editor,
            CreatedAt = DateTime.UtcNow
        };

        var existingSpec = new RuleSpecEntity
        {
            GameId = game.Id,
            Version = "v1",
            CreatedAt = DateTime.UtcNow.AddMinutes(-5),
            CreatedByUserId = user.Id
        };
        existingSpec.Atoms.Add(new RuleAtomEntity
        {
            RuleSpec = existingSpec,
            Key = "ex1",
            Text = "Existing",
            Section = "Intro",
            SortOrder = 1
        });

        _dbContext.Games.Add(game);
        _dbContext.Users.Add(user);
        _dbContext.RuleSpecs.Add(existingSpec);
        await _dbContext.SaveChangesAsync();

        var model = new RuleSpec(
            game.Id,
            string.Empty,
            DateTime.UtcNow,
            new[]
            {
                new RuleAtom("b1", "Generated", "Setup", "1", "1"),
            });

        var result = await _service.UpdateRuleSpecAsync(game.Id, model, user.Id);

        Assert.Equal(game.Id, result.gameId);
        Assert.Equal("v2", result.version);

        var saved = await _dbContext.RuleSpecs
            .SingleAsync(r => r.GameId == game.Id && r.Version == "v2");
        Assert.Equal(user.Id, saved.CreatedByUserId);

        var history = await _service.GetVersionHistoryAsync(game.Id);
        Assert.Equal(2, history.TotalVersions);
        Assert.Equal("Second Author", history.Versions.First().CreatedBy);
        Assert.Equal("v2", history.Versions.First().Version);
    }

    [Fact]
    public async Task UpdateRuleSpecAsync_WhenVersionAlreadyExists_Throws()
    {
        var game = new GameEntity
        {
            Id = "game-duplicate",
            Name = "Duplicate Game",
            CreatedAt = DateTime.UtcNow
        };

        var user = new UserEntity
        {
            Id = "author-dup",
            Email = "dup@example.com",
            DisplayName = "Duplicate Author",
            PasswordHash = "hash",
            Role = UserRole.Admin,
            CreatedAt = DateTime.UtcNow
        };

        var spec = new RuleSpecEntity
        {
            GameId = game.Id,
            Version = "v1",
            CreatedAt = DateTime.UtcNow.AddMinutes(-2),
            CreatedByUserId = user.Id
        };

        _dbContext.Games.Add(game);
        _dbContext.Users.Add(user);
        _dbContext.RuleSpecs.Add(spec);
        await _dbContext.SaveChangesAsync();

        var model = new RuleSpec(
            game.Id,
            "v1",
            DateTime.UtcNow,
            new[]
            {
                new RuleAtom("dup", "Duplicate", "Intro", "1", "1"),
            });

        await Assert.ThrowsAsync<InvalidOperationException>(
            () => _service.UpdateRuleSpecAsync(game.Id, model, user.Id));
    }

    [Fact]
    public async Task GetVersionHistoryAsync_ReturnsVersionsOrderedByDate()
    {
        var game = new GameEntity
        {
            Id = "history-game",
            Name = "History Game",
            CreatedAt = DateTime.UtcNow
        };
        var user = new UserEntity
        {
            Id = "user-1",
            Email = "user@example.com",
            DisplayName = "Test User",
            PasswordHash = "hash",
            Role = UserRole.Admin,
            CreatedAt = DateTime.UtcNow
        };

        var older = new RuleSpecEntity
        {
            GameId = game.Id,
            Version = "v1",
            CreatedAt = DateTime.UtcNow.AddMinutes(-10),
            CreatedByUserId = user.Id,
            CreatedBy = user
        };
        older.Atoms.Add(new RuleAtomEntity
        {
            RuleSpec = older,
            Key = "r1",
            Text = "Old rule",
            Section = "Basics",
            SortOrder = 1
        });

        var newer = new RuleSpecEntity
        {
            GameId = game.Id,
            Version = "v2",
            CreatedAt = DateTime.UtcNow,
            CreatedByUserId = user.Id,
            CreatedBy = user
        };
        newer.Atoms.Add(new RuleAtomEntity
        {
            RuleSpec = newer,
            Key = "r2",
            Text = "New rule",
            Section = "Basics",
            SortOrder = 1
        });

        _dbContext.Games.Add(game);
        _dbContext.Users.Add(user);
        _dbContext.RuleSpecs.AddRange(older, newer);
        await _dbContext.SaveChangesAsync();

        var history = await _service.GetVersionHistoryAsync(game.Id);

        Assert.Equal(game.Id, history.GameId);
        Assert.Equal(2, history.TotalVersions);
        Assert.Collection(
            history.Versions,
            version =>
            {
                Assert.Equal("v2", version.Version);
                Assert.Equal(1, version.RuleCount);
                Assert.Equal("Test User", version.CreatedBy);
            },
            version =>
            {
                Assert.Equal("v1", version.Version);
                Assert.Equal(1, version.RuleCount);
                Assert.Equal("Test User", version.CreatedBy);
            });
    }

    [Fact]
<<<<<<< HEAD
    public async Task GenerateRuleSpecFromPdfAsync_WithAtomicRules_ParsesStructuredRules()
    {
        var game = new GameEntity
        {
            Id = "game-pdf",
            Name = "PDF Game",
            CreatedAt = DateTime.UtcNow
        };
        var user = new UserEntity
        {
            Id = "user-atom",
            Email = "atom@example.com",
=======
    public async Task GenerateRuleSpecFromPdfAsync_UsesAtomicRulesWhenPresent()
    {
        var user = new UserEntity
        {
            Id = "user-atomic",
            Email = "atomic@example.com",
>>>>>>> 0085f95f
            PasswordHash = "hash",
            Role = UserRole.Admin,
            CreatedAt = DateTime.UtcNow
        };

<<<<<<< HEAD
        var processedAt = new DateTime(2025, 1, 2, 3, 4, 5, DateTimeKind.Utc);
        var pdf = new PdfDocumentEntity
        {
            Id = "pdf-1",
            GameId = game.Id,
            FileName = "rules.pdf",
            FilePath = "/tmp/rules.pdf",
            FileSizeBytes = 1234,
            UploadedByUserId = user.Id,
            UploadedAt = DateTime.UtcNow.AddMinutes(-5),
            ProcessingStatus = "completed",
            ProcessedAt = processedAt,
            AtomicRules = JsonSerializer.Serialize(new[]
            {
                "[Table on page 3] Setup: Place pieces; Count: 16",
                "Victory condition: Highest score wins"
            }),
            ExtractedText = "Fallback paragraph should not be used"
        };

        _dbContext.Games.Add(game);
        _dbContext.Users.Add(user);
        _dbContext.PdfDocuments.Add(pdf);
        await _dbContext.SaveChangesAsync();

        var result = await _service.GenerateRuleSpecFromPdfAsync(pdf.Id);

        Assert.Equal(game.Id, result.gameId);
        Assert.Equal($"pdf-{processedAt:yyyyMMddHHmmss}", result.version);
        Assert.Equal(2, result.rules.Count);
        Assert.Equal("atom-1", result.rules[0].id);
        Assert.Equal("Table", result.rules[0].section);
        Assert.Equal("3", result.rules[0].page);
        Assert.Equal("Setup: Place pieces; Count: 16", result.rules[0].text);
        Assert.Equal("Victory condition: Highest score wins", result.rules[1].text);
    }

    [Fact]
    public async Task GenerateRuleSpecFromPdfAsync_WhenAtomicRulesMissing_UsesExtractedText()
    {
        var game = new GameEntity
        {
            Id = "game-text",
            Name = "Text Game",
            CreatedAt = DateTime.UtcNow
        };
=======
        var game = new GameEntity
        {
            Id = "game-atomic",
            Name = "Atomic Game",
            CreatedAt = DateTime.UtcNow
        };

        var pdf = new PdfDocumentEntity
        {
            Id = "pdf-atomic",
            GameId = game.Id,
            FileName = "rules.pdf",
            FilePath = "/tmp/rules.pdf",
            FileSizeBytes = 1024,
            UploadedByUserId = user.Id,
            UploadedAt = DateTime.UtcNow,
            AtomicRules = JsonSerializer.Serialize(new[]
            {
                "[Table on page 3] Setup: Each player draws five cards"
            })
        };

        _dbContext.Users.Add(user);
        _dbContext.Games.Add(game);
        _dbContext.PdfDocuments.Add(pdf);
        await _dbContext.SaveChangesAsync();

        var spec = await _service.GenerateRuleSpecFromPdfAsync(pdf.Id);

        Assert.Equal(game.Id, spec.gameId);
        Assert.StartsWith("ingest-", spec.version, StringComparison.Ordinal);
        Assert.Single(spec.rules);
        Assert.Equal("Setup: Each player draws five cards", spec.rules[0].text);
        Assert.Equal("3", spec.rules[0].page);
        Assert.Equal("r1", spec.rules[0].id);
    }

    [Fact]
    public async Task GenerateRuleSpecFromPdfAsync_FallsBackToExtractedText()
    {
>>>>>>> 0085f95f
        var user = new UserEntity
        {
            Id = "user-text",
            Email = "text@example.com",
            PasswordHash = "hash",
<<<<<<< HEAD
            Role = UserRole.Admin,
=======
            Role = UserRole.Editor,
            CreatedAt = DateTime.UtcNow
        };

        var game = new GameEntity
        {
            Id = "game-text",
            Name = "Text Game",
>>>>>>> 0085f95f
            CreatedAt = DateTime.UtcNow
        };

        var pdf = new PdfDocumentEntity
        {
<<<<<<< HEAD
            Id = "pdf-2",
            GameId = game.Id,
            FileName = "rules.pdf",
            FilePath = "/tmp/rules.pdf",
            FileSizeBytes = 4321,
            UploadedByUserId = user.Id,
            UploadedAt = DateTime.UtcNow.AddMinutes(-10),
            ProcessingStatus = "completed",
            ExtractedText = "Rule one describes setup.\n\nRule two explains gameplay.\nRule three covers scoring."
        };

        _dbContext.Games.Add(game);
        _dbContext.Users.Add(user);
        _dbContext.PdfDocuments.Add(pdf);
        await _dbContext.SaveChangesAsync();

        var result = await _service.GenerateRuleSpecFromPdfAsync(pdf.Id);

        Assert.Equal(game.Id, result.gameId);
        Assert.True(result.rules.Count >= 2);
        Assert.Contains(result.rules, atom => atom.text.Contains("Rule one", StringComparison.OrdinalIgnoreCase));
        Assert.Contains(result.rules, atom => atom.text.Contains("Rule two", StringComparison.OrdinalIgnoreCase));
        Assert.All(result.rules, atom => Assert.Null(atom.section));
    }

    [Fact]
    public async Task GenerateRuleSpecFromPdfAsync_WhenPdfMissing_Throws()
    {
        await Assert.ThrowsAsync<KeyNotFoundException>(() => _service.GenerateRuleSpecFromPdfAsync("missing"));
=======
            Id = "pdf-text",
            GameId = game.Id,
            FileName = "rules.pdf",
            FilePath = "/tmp/rules.pdf",
            FileSizeBytes = 2048,
            UploadedByUserId = user.Id,
            UploadedAt = DateTime.UtcNow,
            ExtractedText = "Rule one applies.\nRule two applies."
        };

        _dbContext.Users.Add(user);
        _dbContext.Games.Add(game);
        _dbContext.PdfDocuments.Add(pdf);
        await _dbContext.SaveChangesAsync();

        var spec = await _service.GenerateRuleSpecFromPdfAsync(pdf.Id);

        Assert.Equal(2, spec.rules.Count);
        Assert.Equal("Rule one applies.", spec.rules[0].text);
        Assert.Equal("Rule two applies.", spec.rules[1].text);
        Assert.All(spec.rules, atom => Assert.Null(atom.page));
    }

    [Fact]
    public async Task GenerateRuleSpecFromPdfAsync_ThrowsWhenNoPdf()
    {
        await Assert.ThrowsAsync<InvalidOperationException>(() => _service.GenerateRuleSpecFromPdfAsync("missing"));
>>>>>>> 0085f95f
    }
}<|MERGE_RESOLUTION|>--- conflicted
+++ resolved
@@ -1,19 +1,13 @@
 using System;
-<<<<<<< HEAD
 using System.Collections.Generic;
-=======
 using System.Linq;
->>>>>>> 0085f95f
 using Api.Infrastructure;
 using Api.Infrastructure.Entities;
 using Api.Models;
 using Api.Services;
 using Microsoft.Data.Sqlite;
 using Microsoft.EntityFrameworkCore;
-<<<<<<< HEAD
-=======
 using Moq;
->>>>>>> 0085f95f
 using System.Text.Json;
 using Xunit;
 
@@ -370,7 +364,6 @@
     }
 
     [Fact]
-<<<<<<< HEAD
     public async Task GenerateRuleSpecFromPdfAsync_WithAtomicRules_ParsesStructuredRules()
     {
         var game = new GameEntity
@@ -383,20 +376,17 @@
         {
             Id = "user-atom",
             Email = "atom@example.com",
-=======
     public async Task GenerateRuleSpecFromPdfAsync_UsesAtomicRulesWhenPresent()
     {
         var user = new UserEntity
         {
             Id = "user-atomic",
             Email = "atomic@example.com",
->>>>>>> 0085f95f
             PasswordHash = "hash",
             Role = UserRole.Admin,
             CreatedAt = DateTime.UtcNow
         };
 
-<<<<<<< HEAD
         var processedAt = new DateTime(2025, 1, 2, 3, 4, 5, DateTimeKind.Utc);
         var pdf = new PdfDocumentEntity
         {
@@ -443,7 +433,6 @@
             Name = "Text Game",
             CreatedAt = DateTime.UtcNow
         };
-=======
         var game = new GameEntity
         {
             Id = "game-atomic",
@@ -484,15 +473,12 @@
     [Fact]
     public async Task GenerateRuleSpecFromPdfAsync_FallsBackToExtractedText()
     {
->>>>>>> 0085f95f
         var user = new UserEntity
         {
             Id = "user-text",
             Email = "text@example.com",
             PasswordHash = "hash",
-<<<<<<< HEAD
             Role = UserRole.Admin,
-=======
             Role = UserRole.Editor,
             CreatedAt = DateTime.UtcNow
         };
@@ -501,13 +487,11 @@
         {
             Id = "game-text",
             Name = "Text Game",
->>>>>>> 0085f95f
             CreatedAt = DateTime.UtcNow
         };
 
         var pdf = new PdfDocumentEntity
         {
-<<<<<<< HEAD
             Id = "pdf-2",
             GameId = game.Id,
             FileName = "rules.pdf",
@@ -537,7 +521,6 @@
     public async Task GenerateRuleSpecFromPdfAsync_WhenPdfMissing_Throws()
     {
         await Assert.ThrowsAsync<KeyNotFoundException>(() => _service.GenerateRuleSpecFromPdfAsync("missing"));
-=======
             Id = "pdf-text",
             GameId = game.Id,
             FileName = "rules.pdf",
@@ -565,6 +548,5 @@
     public async Task GenerateRuleSpecFromPdfAsync_ThrowsWhenNoPdf()
     {
         await Assert.ThrowsAsync<InvalidOperationException>(() => _service.GenerateRuleSpecFromPdfAsync("missing"));
->>>>>>> 0085f95f
     }
 }