--- conflicted
+++ resolved
@@ -151,32 +151,6 @@
     }
 
     [Fact]
-<<<<<<< HEAD
-    public void QaResponse_SerializesWithSourcesAlias()
-    {
-        // Arrange
-        var response = new QaResponse(
-            "Answer",
-            new List<Snippet> { new("Snippet text", "Manuale", 2, 12) }
-        );
-
-        // Act
-        var json = JsonSerializer.Serialize(response, new JsonSerializerOptions
-        {
-            PropertyNamingPolicy = JsonNamingPolicy.CamelCase
-        });
-
-        using var document = JsonDocument.Parse(json);
-        var root = document.RootElement;
-
-        // Assert
-        Assert.True(root.TryGetProperty("snippets", out var snippetsProperty));
-        Assert.True(root.TryGetProperty("sources", out var sourcesProperty));
-        Assert.Equal(snippetsProperty.GetArrayLength(), sourcesProperty.GetArrayLength());
-        Assert.Equal(
-            snippetsProperty[0].GetProperty("text").GetString(),
-            sourcesProperty[0].GetProperty("text").GetString());
-=======
     public async Task InvalidateGameAsync_RemovesAllCacheEntriesForGame()
     {
         // Arrange
@@ -305,7 +279,6 @@
         // Assert
         Assert.Null(await service.GetAsync<QaResponse>(qaKey));
         Assert.NotNull(await service.GetAsync<ExplainResponse>(explainKey));
->>>>>>> c6afafba
     }
 
     [Fact]
