using System;
using System.Collections.Generic;
using System.Linq;
using System.Net;
using System.Net.Http;
using System.Net.Http.Json;
using Api.Infrastructure;
using Api.Infrastructure.Entities;
using Api.Models;
using Microsoft.EntityFrameworkCore;
using Microsoft.Extensions.DependencyInjection;
using Xunit;

namespace Api.Tests;

public class LogsEndpointTests : IClassFixture<WebApplicationFactoryFixture>
{
    private readonly WebApplicationFactoryFixture _factory;

    public LogsEndpointTests(WebApplicationFactoryFixture factory)
    {
        _factory = factory;
    }

    [Fact]
    public async Task GetLogs_ReturnsLatestEntriesFromAiRequestLogService()
    {
        var now = DateTime.UtcNow;

        using (var scope = _factory.Services.CreateScope())
        {
            var db = scope.ServiceProvider.GetRequiredService<MeepleAiDbContext>();

            db.AiRequestLogs.AddRange(
                new AiRequestLogEntity
                {
                    Id = "req-001",
                    UserId = "user-123",
                    GameId = "demo-chess",
                    Endpoint = "qa",
                    Query = "How many players?",
                    ResponseSnippet = "Two players.",
                    LatencyMs = 120,
                    Status = "Success",
                    CreatedAt = now.AddMinutes(-5)
                },
                new AiRequestLogEntity
                {
                    Id = "req-002",
                    UserId = "user-456",
                    GameId = "demo-chess",
                    Endpoint = "qa",
                    Query = "Explain setup",
                    LatencyMs = 240,
                    Status = "Error",
                    ErrorMessage = "LLM timeout",
                    CreatedAt = now
                }
            );

            await db.SaveChangesAsync();
        }

        using var client = _factory.CreateHttpsClient();
        var cookies = await RegisterAndAuthenticateAsync(client, $"admin-logs-{Guid.NewGuid():N}@example.com", UserRole.Admin);

        var request = new HttpRequestMessage(HttpMethod.Get, "/logs");
        AddCookies(request, cookies);
        var response = await client.SendAsync(request);

        Assert.Equal(HttpStatusCode.OK, response.StatusCode);

        var entries = await response.Content.ReadFromJsonAsync<List<LogEntryResponse>>();

        Assert.NotNull(entries);
        Assert.Equal(2, entries!.Count);

        var newest = entries[0];
        Assert.Equal("req-002", newest.RequestId);
        Assert.Equal("ERROR", newest.Level);
        Assert.Equal("Explain setup", newest.Message);
        Assert.Equal("user-456", newest.UserId);
        Assert.Equal("demo-chess", newest.GameId);

        var older = entries[1];
        Assert.Equal("req-001", older.RequestId);
        Assert.Equal("INFO", older.Level);
        Assert.Equal("Two players.", older.Message);
    }

    [Fact]
    public async Task GetLogs_ReturnsUnauthorizedWhenSessionMissing()
    {
        using var client = _factory.CreateHttpsClient();
        var response = await client.GetAsync("/logs");

        Assert.Equal(HttpStatusCode.Unauthorized, response.StatusCode);
    }

    public static IEnumerable<object[]> NonAdminRoles => new[]
    {
        new object[] { UserRole.Editor },
        new object[] { UserRole.User }
    };

    [Theory]
    [MemberData(nameof(NonAdminRoles))]
    public async Task GetLogs_ReturnsForbiddenForNonAdminRoles(UserRole role)
    {
        using var client = _factory.CreateHttpsClient();
        var email = $"{role.ToString().ToLowerInvariant()}-logs-{Guid.NewGuid():N}@example.com";
        var cookies = await RegisterAndAuthenticateAsync(client, email, role);

        var request = new HttpRequestMessage(HttpMethod.Get, "/logs");
        AddCookies(request, cookies);
        var response = await client.SendAsync(request);

        Assert.Equal(HttpStatusCode.Forbidden, response.StatusCode);
    }

    private static void AddCookies(HttpRequestMessage request, IReadOnlyCollection<string> cookies)
    {
        if (cookies.Count == 0)
        {
            return;
        }

        request.Headers.Add("Cookie", string.Join("; ", cookies));
    }

    private static List<string> ExtractCookies(HttpResponseMessage response)
    {
        if (!response.Headers.TryGetValues("Set-Cookie", out var values))
        {
            return new List<string>();
        }

        return values
            .Select(value => value.Split(';')[0])
            .ToList();
    }

<<<<<<< HEAD
    private async Task<List<string>> RegisterAndAuthenticateAsync(HttpClient client, string email, string role)
=======
    private async Task<List<string>> RegisterAndAuthenticateAsync(HttpClient client, string email, UserRole? role = null)
>>>>>>> 5934ffe8
    {
        var payload = new RegisterPayload(email, "Password123!", "Logs Tester", null);
        var response = await client.PostAsJsonAsync("/auth/register", payload);
        response.EnsureSuccessStatusCode();
<<<<<<< HEAD
        await PromoteUserAsync(email, role);
=======

        if (role.HasValue && role.Value != UserRole.User)
        {
            using var scope = _factory.Services.CreateScope();
            var db = scope.ServiceProvider.GetRequiredService<MeepleAiDbContext>();
            var user = await db.Users.SingleAsync(u => u.Email == email);
            user.Role = role.Value;
            await db.SaveChangesAsync();
        }

>>>>>>> 5934ffe8
        return ExtractCookies(response);
    }

    private async Task PromoteUserAsync(string email, string role)
    {
        if (string.IsNullOrWhiteSpace(role) ||
            string.Equals(role, nameof(UserRole.User), StringComparison.OrdinalIgnoreCase))
        {
            return;
        }

        if (!Enum.TryParse<UserRole>(role, true, out var parsedRole))
        {
            return;
        }

        using var scope = _factory.Services.CreateScope();
        var db = scope.ServiceProvider.GetRequiredService<MeepleAiDbContext>();
        var user = await db.Users.SingleAsync(u => u.Email == email);
        user.Role = parsedRole;
        await db.SaveChangesAsync();
    }
}<|MERGE_RESOLUTION|>--- conflicted
+++ resolved
@@ -140,18 +140,11 @@
             .ToList();
     }
 
-<<<<<<< HEAD
-    private async Task<List<string>> RegisterAndAuthenticateAsync(HttpClient client, string email, string role)
-=======
     private async Task<List<string>> RegisterAndAuthenticateAsync(HttpClient client, string email, UserRole? role = null)
->>>>>>> 5934ffe8
     {
         var payload = new RegisterPayload(email, "Password123!", "Logs Tester", null);
         var response = await client.PostAsJsonAsync("/auth/register", payload);
         response.EnsureSuccessStatusCode();
-<<<<<<< HEAD
-        await PromoteUserAsync(email, role);
-=======
 
         if (role.HasValue && role.Value != UserRole.User)
         {
@@ -162,7 +155,6 @@
             await db.SaveChangesAsync();
         }
 
->>>>>>> 5934ffe8
         return ExtractCookies(response);
     }
 
