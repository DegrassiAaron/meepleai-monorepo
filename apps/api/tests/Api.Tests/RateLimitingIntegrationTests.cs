using System;
using System.Collections.Generic;
using System.Linq;
using System.Net;
using System.Net.Http;
using System.Net.Http.Json;
using System.Threading.Tasks;
using Api.Infrastructure;
using Api.Infrastructure.Entities;
using Api.Models;
using Api.Services;
using Microsoft.AspNetCore.Mvc.Testing;
using Microsoft.EntityFrameworkCore;
using Microsoft.Extensions.DependencyInjection;
using Microsoft.Extensions.Logging.Abstractions;
using Moq;
using StackExchange.Redis;
using Xunit;

namespace Api.Tests;

public class RateLimitingIntegrationTests : IClassFixture<WebApplicationFactoryFixture>
{
    private readonly WebApplicationFactoryFixture _fixture;

    public RateLimitingIntegrationTests(WebApplicationFactoryFixture fixture)
    {
        _fixture = fixture;
    }

    [Fact]
    public async Task RequestsBeyondLimit_Return429WithHeadersAndBody()
    {
        await using var context = await CreateClientContextAsync();

        context.RateLimitService.EnqueueResponse(allowed: true, tokensRemaining: 59, retryAfterSeconds: 0);
        var okResponse = await context.Client.GetAsync("/logs");
        Assert.Equal(HttpStatusCode.OK, okResponse.StatusCode);

        context.RateLimitService.EnqueueResponse(allowed: false, tokensRemaining: 0, retryAfterSeconds: 15);
        var limitedResponse = await context.Client.GetAsync("/logs");

        Assert.Equal(HttpStatusCode.TooManyRequests, limitedResponse.StatusCode);

        var payload = await limitedResponse.Content.ReadFromJsonAsync<RateLimitErrorResponse>();
        Assert.NotNull(payload);
        Assert.Equal("Rate limit exceeded", payload!.error);
        Assert.Equal(15, payload.retryAfter);
        Assert.Contains("Too many requests", payload.message, StringComparison.OrdinalIgnoreCase);

        Assert.Equal("60", GetSingleHeaderValue(limitedResponse, "X-RateLimit-Limit"));
        Assert.Equal("0", GetSingleHeaderValue(limitedResponse, "X-RateLimit-Remaining"));
        Assert.Equal("15", GetSingleHeaderValue(limitedResponse, "Retry-After"));
    }

    [Fact]
    public async Task RateLimiter_FailsOpen_WhenServiceThrows()
    {
        await using var context = await CreateClientContextAsync();

        context.RateLimitService.FailWith(new RedisConnectionException(ConnectionFailureType.SocketFailure, "redis down"));

        var response = await context.Client.GetAsync("/logs");

        Assert.Equal(HttpStatusCode.OK, response.StatusCode);
        Assert.Equal("60", GetSingleHeaderValue(response, "X-RateLimit-Limit"));
        Assert.Equal("60", GetSingleHeaderValue(response, "X-RateLimit-Remaining"));
        Assert.False(response.Headers.Contains("Retry-After"));
    }

    private async Task<TestClientContext> CreateClientContextAsync()
    {
        var rateLimitService = new TestRateLimitService();

        var factory = _fixture.WithTestServices(services =>
        {
            var descriptors = services
                .Where(descriptor => descriptor.ServiceType == typeof(RateLimitService))
                .ToList();

            foreach (var descriptor in descriptors)
            {
                services.Remove(descriptor);
            }

            services.AddSingleton(rateLimitService);
            services.AddSingleton<RateLimitService>(sp => sp.GetRequiredService<TestRateLimitService>());
        });

<<<<<<< HEAD
        var client = factory.CreateHttpsClient();
=======
        var client = factory.CreateClient();

        var email = $"rate-limit-admin-{Guid.NewGuid():N}@example.com";
        var registerPayload = new RegisterPayload(email, "Password123!", "Rate Limit Admin", null);
        var registerResponse = await client.PostAsJsonAsync("/auth/register", registerPayload);
        registerResponse.EnsureSuccessStatusCode();

        await PromoteUserAsync(factory.Services, email, UserRole.Admin);

        var cookies = ExtractCookies(registerResponse);
        AttachCookies(client, cookies);

>>>>>>> 0ece3efe
        return new TestClientContext(factory, client, rateLimitService);
    }

    private static IReadOnlyList<string> ExtractCookies(HttpResponseMessage response)
    {
        if (!response.Headers.TryGetValues("Set-Cookie", out var values))
        {
            return Array.Empty<string>();
        }

        return values
            .Select(value => value.Split(';')[0])
            .ToList();
    }

    private static void AttachCookies(HttpClient client, IReadOnlyList<string> cookies)
    {
        client.DefaultRequestHeaders.Remove("Cookie");

        if (cookies.Count > 0)
        {
            var headerValue = string.Join("; ", cookies);
            client.DefaultRequestHeaders.Add("Cookie", headerValue);
        }
    }

    private static async Task PromoteUserAsync(IServiceProvider services, string email, UserRole role)
    {
        await using var scope = services.CreateAsyncScope();
        var db = scope.ServiceProvider.GetRequiredService<MeepleAiDbContext>();

        var user = await db.Users.SingleAsync(u => u.Email == email);
        user.Role = role;

        await db.SaveChangesAsync();
    }

    private static string GetSingleHeaderValue(HttpResponseMessage response, string headerName)
    {
        return response.Headers.TryGetValues(headerName, out var values)
            ? values.Single()
            : response.Content.Headers.GetValues(headerName).Single();
    }

    private sealed record RateLimitErrorResponse(string error, int retryAfter, string message);

    private sealed class TestClientContext : IDisposable, IAsyncDisposable
    {
        public TestClientContext(WebApplicationFactoryFixture factory, HttpClient client, TestRateLimitService rateLimitService)
        {
            Factory = factory;
            Client = client;
            RateLimitService = rateLimitService;
        }

        public WebApplicationFactoryFixture Factory { get; }
        public HttpClient Client { get; }
        public TestRateLimitService RateLimitService { get; }

        public void Dispose()
        {
            Client.Dispose();
            Factory.Dispose();
        }

        public ValueTask DisposeAsync()
        {
            Dispose();
            return ValueTask.CompletedTask;
        }
    }

    private sealed class TestRateLimitService : RateLimitService
    {
        private readonly Queue<RedisResult[]> _responses = new();
        private readonly Mock<IDatabase> _mockDatabase;
        private Exception? _nextException;

        public TestRateLimitService()
            : base(CreateMultiplexer(out var databaseMock), NullLogger<RateLimitService>.Instance)
        {
            _mockDatabase = databaseMock;
            _mockDatabase
                .Setup(db => db.ScriptEvaluateAsync(
                    It.IsAny<string>(),
                    It.IsAny<RedisKey[]>(),
                    It.IsAny<RedisValue[]>(),
                    It.IsAny<CommandFlags>()))
                .Returns((string script, RedisKey[] keys, RedisValue[] values, CommandFlags _) =>
                {
                    if (_nextException is { } ex)
                    {
                        _nextException = null;
                        return Task.FromException<RedisResult>(ex);
                    }

                    if (_responses.TryDequeue(out var next))
                    {
                        return Task.FromResult(RedisResult.Create(next));
                    }

                    var maxTokens = (int)values[0];
                    return Task.FromResult(RedisResult.Create(new RedisResult[]
                    {
                        RedisResult.Create(1),
                        RedisResult.Create(maxTokens),
                        RedisResult.Create(0)
                    }));
                });
        }

        public void EnqueueResponse(bool allowed, int tokensRemaining, int retryAfterSeconds)
        {
            _responses.Enqueue(new RedisResult[]
            {
                RedisResult.Create(allowed ? 1 : 0),
                RedisResult.Create(tokensRemaining),
                RedisResult.Create(retryAfterSeconds)
            });
        }

        public void FailWith(Exception exception)
        {
            _nextException = exception;
        }

        private static IConnectionMultiplexer CreateMultiplexer(out Mock<IDatabase> databaseMock)
        {
            databaseMock = new Mock<IDatabase>();
            var multiplexerMock = new Mock<IConnectionMultiplexer>();
            var localDatabaseMock = databaseMock;

            multiplexerMock
                .Setup(m => m.GetDatabase(It.IsAny<int>(), It.IsAny<object>()))
                .Returns(() => localDatabaseMock.Object);

            return multiplexerMock.Object;
        }
    }
}<|MERGE_RESOLUTION|>--- conflicted
+++ resolved
@@ -87,9 +87,6 @@
             services.AddSingleton<RateLimitService>(sp => sp.GetRequiredService<TestRateLimitService>());
         });
 
-<<<<<<< HEAD
-        var client = factory.CreateHttpsClient();
-=======
         var client = factory.CreateClient();
 
         var email = $"rate-limit-admin-{Guid.NewGuid():N}@example.com";
@@ -102,7 +99,6 @@
         var cookies = ExtractCookies(registerResponse);
         AttachCookies(client, cookies);
 
->>>>>>> 0ece3efe
         return new TestClientContext(factory, client, rateLimitService);
     }
 
