using Api.Infrastructure;
using Api.Services;
using Microsoft.Data.Sqlite;
using Microsoft.EntityFrameworkCore;
<<<<<<< HEAD
=======
using Microsoft.Extensions.Http;
>>>>>>> f76200e3
using Microsoft.Extensions.Logging;
using Moq;
using Xunit;

public class QaEndpointTests
{
    [Fact]
    public async Task RoundTrip_CreatesAndQueriesDemoSpec()
    {
        await using var connection = new SqliteConnection("Filename=:memory:");
        await connection.OpenAsync();

        var options = new DbContextOptionsBuilder<MeepleAiDbContext>()
            .UseSqlite(connection)
            .Options;

        await using (var setupContext = new MeepleAiDbContext(options))
        {
            await setupContext.Database.EnsureCreatedAsync();
        }

        await using var dbContext = new MeepleAiDbContext(options);
        var ruleService = new RuleSpecService(dbContext);

<<<<<<< HEAD
        // Mock dependencies for RagService (AI-01 not used in this legacy test)
        var embeddingServiceMock = new Mock<EmbeddingService>(
            Mock.Of<IHttpClientFactory>(),
            Mock.Of<Microsoft.Extensions.Configuration.IConfiguration>(),
            Mock.Of<ILogger<EmbeddingService>>());
        var qdrantServiceMock = new Mock<QdrantService>(
            Mock.Of<Microsoft.Extensions.Configuration.IConfiguration>(),
            Mock.Of<ILogger<QdrantService>>());
=======
        // Mock dependencies for RagService (AI-01 mocked to avoid external API calls)
        var configMock = new Mock<Microsoft.Extensions.Configuration.IConfiguration>();
        configMock.Setup(c => c["OPENROUTER_API_KEY"]).Returns("test-key");

        var httpClientFactoryMock = new Mock<IHttpClientFactory>();
        httpClientFactoryMock.Setup(f => f.CreateClient(It.IsAny<string>())).Returns(new HttpClient());

        var embeddingServiceMock = new Mock<EmbeddingService>(
            httpClientFactoryMock.Object,
            configMock.Object,
            Mock.Of<ILogger<EmbeddingService>>());

        // Configure mock to return successful embedding result
        var mockEmbedding = Enumerable.Repeat(0.1f, 1536).ToArray();
        var embeddingResult = EmbeddingResult.CreateSuccess(new List<float[]> { mockEmbedding });
        embeddingServiceMock
            .Setup(e => e.GenerateEmbeddingAsync(It.IsAny<string>(), It.IsAny<CancellationToken>()))
            .ReturnsAsync(embeddingResult);

        var qdrantServiceMock = new Mock<QdrantService>(
            Mock.Of<Microsoft.Extensions.Configuration.IConfiguration>(),
            Mock.Of<ILogger<QdrantService>>());

        // Configure mock to return successful search result with expected answer
        var searchResults = new List<SearchResultItem>
        {
            new() { Score = 0.95f, Text = "Two players.", PdfId = "pdf-demo-chess", Page = 1, ChunkIndex = 0 }
        };
        var searchResult = SearchResult.CreateSuccess(searchResults);
        qdrantServiceMock
            .Setup(q => q.SearchAsync(It.IsAny<string>(), It.IsAny<string>(), It.IsAny<float[]>(), It.IsAny<int>(), It.IsAny<CancellationToken>()))
            .ReturnsAsync(searchResult);

>>>>>>> f76200e3
        var ragLoggerMock = Mock.Of<ILogger<RagService>>();

        var ragService = new RagService(dbContext, embeddingServiceMock.Object, qdrantServiceMock.Object, ragLoggerMock);

        var tenantId = "tenant-test";
        var gameId = "demo-chess";

        var spec = await ruleService.GetOrCreateDemoAsync(tenantId, gameId);

        Assert.Equal(gameId, spec.gameId);
        Assert.Equal(2, spec.rules.Count);

        var response = await ragService.AskAsync(tenantId, gameId, "How many players?");

        Assert.Equal("Two players.", response.answer);
        Assert.Single(response.snippets);
        Assert.Equal("Two players.", response.snippets[0].text);
        Assert.Equal("PDF:pdf-demo-chess", response.snippets[0].source);
    }
}<|MERGE_RESOLUTION|>--- conflicted
+++ resolved
@@ -2,10 +2,7 @@
 using Api.Services;
 using Microsoft.Data.Sqlite;
 using Microsoft.EntityFrameworkCore;
-<<<<<<< HEAD
-=======
 using Microsoft.Extensions.Http;
->>>>>>> f76200e3
 using Microsoft.Extensions.Logging;
 using Moq;
 using Xunit;
@@ -30,16 +27,6 @@
         await using var dbContext = new MeepleAiDbContext(options);
         var ruleService = new RuleSpecService(dbContext);
 
-<<<<<<< HEAD
-        // Mock dependencies for RagService (AI-01 not used in this legacy test)
-        var embeddingServiceMock = new Mock<EmbeddingService>(
-            Mock.Of<IHttpClientFactory>(),
-            Mock.Of<Microsoft.Extensions.Configuration.IConfiguration>(),
-            Mock.Of<ILogger<EmbeddingService>>());
-        var qdrantServiceMock = new Mock<QdrantService>(
-            Mock.Of<Microsoft.Extensions.Configuration.IConfiguration>(),
-            Mock.Of<ILogger<QdrantService>>());
-=======
         // Mock dependencies for RagService (AI-01 mocked to avoid external API calls)
         var configMock = new Mock<Microsoft.Extensions.Configuration.IConfiguration>();
         configMock.Setup(c => c["OPENROUTER_API_KEY"]).Returns("test-key");
@@ -73,7 +60,6 @@
             .Setup(q => q.SearchAsync(It.IsAny<string>(), It.IsAny<string>(), It.IsAny<float[]>(), It.IsAny<int>(), It.IsAny<CancellationToken>()))
             .ReturnsAsync(searchResult);
 
->>>>>>> f76200e3
         var ragLoggerMock = Mock.Of<ILogger<RagService>>();
 
         var ragService = new RagService(dbContext, embeddingServiceMock.Object, qdrantServiceMock.Object, ragLoggerMock);
