using System.Collections.Generic;
using System.Linq;
using System.Net;
using System.Net.Http.Json;
using Api.Infrastructure;
using Api.Infrastructure.Entities;
using Api.Models;
using Microsoft.EntityFrameworkCore;
using Microsoft.Extensions.DependencyInjection;
using Xunit;

namespace Api.Tests;

public class GameEndpointsTests : IClassFixture<WebApplicationFactoryFixture>
{
    private readonly HttpClient _client;
    private readonly WebApplicationFactoryFixture _factory;

    public GameEndpointsTests(WebApplicationFactoryFixture factory)
    {
        _factory = factory;
        _client = factory.CreateClient();
    }

    [Fact]
    public async Task PostGames_CreatesGame_ForAdmin()
    {
        // Arrange
        var cookies = await RegisterAndAuthenticateAsync("creator@example.com", "Admin");

        var request = new HttpRequestMessage(HttpMethod.Post, "/games")
        {
            Content = JsonContent.Create(new CreateGameRequest("Terraforming Mars", "terraforming-mars"))
        };

        foreach (var cookie in cookies)
        {
            request.Headers.Add("Cookie", cookie);
        }

        // Act
        var response = await _client.SendAsync(request);

        // Assert
        Assert.Equal(HttpStatusCode.Created, response.StatusCode);
        var game = await response.Content.ReadFromJsonAsync<GameResponse>();
        Assert.NotNull(game);
        Assert.Equal("Terraforming Mars", game!.Name);
        Assert.False(string.IsNullOrWhiteSpace(game.Id));

        using var scope = _factory.Services.CreateScope();
        var db = scope.ServiceProvider.GetRequiredService<MeepleAiDbContext>();
        var entity = await db.Games.FirstOrDefaultAsync(g => g.Id == game.Id);
        Assert.NotNull(entity);
        Assert.Equal("terraforming-mars", entity!.Id);
        Assert.Equal("Terraforming Mars", entity.Name);
    }

    [Fact]
    public async Task PostGames_CreatesGame_ForEditor()
    {
        // Arrange
        var cookies = await RegisterAndAuthenticateAsync("editor@example.com", "Editor");

        var request = new HttpRequestMessage(HttpMethod.Post, "/games")
        {
            Content = JsonContent.Create(new CreateGameRequest("Brass Birmingham", "brass-birmingham"))
        };

        foreach (var cookie in cookies)
        {
            request.Headers.Add("Cookie", cookie);
        }

        // Act
        var response = await _client.SendAsync(request);

        // Assert
        Assert.Equal(HttpStatusCode.Created, response.StatusCode);
    }

    [Fact]
    public async Task PostGames_ReturnsForbidden_ForUserRole()
    {
        // Arrange
        var cookies = await RegisterAndAuthenticateAsync("player@example.com", "User");

        var request = new HttpRequestMessage(HttpMethod.Post, "/games")
        {
            Content = JsonContent.Create(new CreateGameRequest("Catan", "catan"))
        };

        foreach (var cookie in cookies)
        {
            request.Headers.Add("Cookie", cookie);
        }

        // Act
        var response = await _client.SendAsync(request);

        // Assert
        Assert.Equal(HttpStatusCode.Forbidden, response.StatusCode);
    }

    private async Task<List<string>> RegisterAndAuthenticateAsync(string email, string role)
    {
        var registerRequest = new RegisterPayload(
            email,
            "Password123!",
            "Test User",
<<<<<<< HEAD
            null);
=======
            role);
>>>>>>> b2e1d0fa

        var response = await _client.PostAsJsonAsync("/auth/register", registerRequest);
        response.EnsureSuccessStatusCode();

        await PromoteUserAsync(email, UserRole.Admin);

        if (!response.Headers.TryGetValues("Set-Cookie", out var setCookie))
        {
            return new List<string>();
        }

        return setCookie.Select(cookie => cookie.Split(';')[0]).ToList();
    }

    private async Task PromoteUserAsync(string email, UserRole role)
    {
        using var scope = _factory.Services.CreateScope();
        var db = scope.ServiceProvider.GetRequiredService<MeepleAiDbContext>();
        var user = await db.Users.SingleAsync(u => u.Email == email);
        user.Role = role;
        await db.SaveChangesAsync();
    }
}<|MERGE_RESOLUTION|>--- conflicted
+++ resolved
@@ -108,11 +108,7 @@
             email,
             "Password123!",
             "Test User",
-<<<<<<< HEAD
-            null);
-=======
             role);
->>>>>>> b2e1d0fa
 
         var response = await _client.PostAsJsonAsync("/auth/register", registerRequest);
         response.EnsureSuccessStatusCode();
