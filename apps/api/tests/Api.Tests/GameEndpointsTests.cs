using System;
using System.Collections.Generic;
using System.Linq;
using System.Net;
using System.Net.Http.Json;
using Api.Infrastructure;
using Api.Infrastructure.Entities;
using Api.Models;
using Microsoft.EntityFrameworkCore;
using Microsoft.Extensions.DependencyInjection;
using Xunit;

namespace Api.Tests;

public class GameEndpointsTests : IClassFixture<WebApplicationFactoryFixture>
{
    private readonly HttpClient _client;
    private readonly WebApplicationFactoryFixture _factory;

    public GameEndpointsTests(WebApplicationFactoryFixture factory)
    {
        _factory = factory;
        _client = factory.CreateHttpsClient();
    }

    [Fact]
    public async Task PostGames_CreatesGame_ForAdmin()
    {
        // Arrange
        var cookies = await RegisterAndAuthenticateAsync("creator@example.com", UserRole.Admin);

        var request = new HttpRequestMessage(HttpMethod.Post, "/games")
        {
            Content = JsonContent.Create(new CreateGameRequest("Terraforming Mars", "terraforming-mars"))
        };

        foreach (var cookie in cookies)
        {
            request.Headers.Add("Cookie", cookie);
        }

        // Act
        var response = await _client.SendAsync(request);

        // Assert
        Assert.Equal(HttpStatusCode.Created, response.StatusCode);
        var game = await response.Content.ReadFromJsonAsync<GameResponse>();
        Assert.NotNull(game);
        Assert.Equal("Terraforming Mars", game!.Name);
        Assert.False(string.IsNullOrWhiteSpace(game.Id));

        using var scope = _factory.Services.CreateScope();
        var db = scope.ServiceProvider.GetRequiredService<MeepleAiDbContext>();
        var entity = await db.Games.FirstOrDefaultAsync(g => g.Id == game.Id);
        Assert.NotNull(entity);
        Assert.Equal("terraforming-mars", entity!.Id);
        Assert.Equal("Terraforming Mars", entity.Name);
    }

    [Fact]
    public async Task PostGames_CreatesGame_ForEditor()
    {
        // Arrange
        var cookies = await RegisterAndAuthenticateAsync("editor@example.com", UserRole.Editor);

        var request = new HttpRequestMessage(HttpMethod.Post, "/games")
        {
            Content = JsonContent.Create(new CreateGameRequest("Brass Birmingham", "brass-birmingham"))
        };

        foreach (var cookie in cookies)
        {
            request.Headers.Add("Cookie", cookie);
        }

        // Act
        var response = await _client.SendAsync(request);

        // Assert
        Assert.Equal(HttpStatusCode.Created, response.StatusCode);
    }

    [Fact]
    public async Task PostGames_ReturnsForbidden_ForUserRole()
    {
        // Arrange
        var cookies = await RegisterAndAuthenticateAsync("player@example.com", UserRole.User);

        var request = new HttpRequestMessage(HttpMethod.Post, "/games")
        {
            Content = JsonContent.Create(new CreateGameRequest("Catan", "catan"))
        };

        foreach (var cookie in cookies)
        {
            request.Headers.Add("Cookie", cookie);
        }

        // Act
        var response = await _client.SendAsync(request);

        // Assert
        Assert.Equal(HttpStatusCode.Forbidden, response.StatusCode);
    }

    private async Task<List<string>> RegisterAndAuthenticateAsync(string email, UserRole role)
    {
        var registerRequest = new RegisterPayload(
            email,
            "Password123!",
            "Test User",
            null);

        var response = await _client.PostAsJsonAsync("/auth/register", registerRequest);
        response.EnsureSuccessStatusCode();

<<<<<<< HEAD
        await PromoteUserAsync(email, role);
=======
        if (role != UserRole.User)
        {
            await PromoteUserAsync(email, role);
        }
>>>>>>> 5934ffe8

        if (!response.Headers.TryGetValues("Set-Cookie", out var setCookie))
        {
            return new List<string>();
        }

        return setCookie.Select(cookie => cookie.Split(';')[0]).ToList();
    }

    private async Task PromoteUserAsync(string email, string role)
    {
        if (string.IsNullOrWhiteSpace(role) ||
            string.Equals(role, nameof(UserRole.User), StringComparison.OrdinalIgnoreCase))
        {
            return;
        }

        if (!Enum.TryParse<UserRole>(role, true, out var parsedRole))
        {
            return;
        }

        using var scope = _factory.Services.CreateScope();
        var db = scope.ServiceProvider.GetRequiredService<MeepleAiDbContext>();
        var user = await db.Users.SingleAsync(u => u.Email == email);
        user.Role = parsedRole;
        await db.SaveChangesAsync();
    }
}<|MERGE_RESOLUTION|>--- conflicted
+++ resolved
@@ -114,14 +114,10 @@
         var response = await _client.PostAsJsonAsync("/auth/register", registerRequest);
         response.EnsureSuccessStatusCode();
 
-<<<<<<< HEAD
-        await PromoteUserAsync(email, role);
-=======
         if (role != UserRole.User)
         {
             await PromoteUserAsync(email, role);
         }
->>>>>>> 5934ffe8
 
         if (!response.Headers.TryGetValues("Set-Cookie", out var setCookie))
         {
