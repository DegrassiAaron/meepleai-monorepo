<<<<<<< HEAD
using System.Net;
using System.Net.Http;
using System.Text;
=======
using System;
>>>>>>> f8fe459f
using Api.Infrastructure;
using Api.Services;
using Microsoft.AspNetCore.Hosting;
using Microsoft.AspNetCore.Mvc.Testing;
using Microsoft.AspNetCore.TestHost;
using Microsoft.Data.Sqlite;
using Microsoft.EntityFrameworkCore;
using Microsoft.Extensions.Configuration;
using Microsoft.Extensions.DependencyInjection;
using Microsoft.Extensions.Logging;
using Microsoft.Extensions.Logging.Abstractions;
using Moq;
using StackExchange.Redis;

namespace Api.Tests;

/// <summary>
/// Test fixture for creating a test server with in-memory database
/// </summary>
public class WebApplicationFactoryFixture : WebApplicationFactory<Program>
{
    private SqliteConnection? _connection;

    protected override void ConfigureWebHost(IWebHostBuilder builder)
    {
        builder.ConfigureAppConfiguration((_, configuration) =>
        {
            configuration.AddInMemoryCollection(new Dictionary<string, string?>
            {
                ["N8N_ENCRYPTION_KEY"] = "integration-test-encryption-key"
            });
        });

        builder.ConfigureTestServices(services =>
        {
            // Remove real services
            var descriptors = services.Where(d =>
                d.ServiceType == typeof(DbContextOptions<MeepleAiDbContext>) ||
                d.ServiceType == typeof(IConnectionMultiplexer) ||
                d.ServiceType == typeof(QdrantService) ||
                d.ServiceType == typeof(IQdrantService) ||
                d.ServiceType == typeof(IQdrantClientAdapter)
            ).ToList();

            foreach (var descriptor in descriptors)
            {
                services.Remove(descriptor);
            }

            // Create and open connection (keep it open for the lifetime of the factory)
            _connection = new SqliteConnection("DataSource=:memory:");
            _connection.Open();

            // Add test database with the persistent connection
            services.AddDbContext<MeepleAiDbContext>(options =>
            {
                options.UseSqlite(_connection);
            });

            // Mock Redis
            var mockRedis = new Mock<IConnectionMultiplexer>();
            var mockDatabase = new Mock<IDatabase>();
            mockRedis.Setup(x => x.GetDatabase(It.IsAny<int>(), It.IsAny<object>())).Returns(mockDatabase.Object);
            services.AddSingleton(mockRedis.Object);

            // Mock Qdrant configuration
            var qdrantConfig = new ConfigurationBuilder()
                .AddInMemoryCollection(new Dictionary<string, string?>
                {
                    ["QDRANT_URL"] = "http://test:6333"
                })
                .Build();

            services.AddSingleton<IQdrantClientAdapter>(_ => new QdrantClientAdapter(
                qdrantConfig,
                NullLogger<QdrantClientAdapter>.Instance));
            services.AddSingleton<IQdrantService>(sp => new QdrantService(
                sp.GetRequiredService<IQdrantClientAdapter>(),
                sp.GetRequiredService<ILogger<QdrantService>>()
            ));

            services.AddSingleton<IHttpClientFactory>(_ => new StubHttpClientFactory());

            // Ensure database is created
            var sp = services.BuildServiceProvider();
            using var scope = sp.CreateScope();
            var db = scope.ServiceProvider.GetRequiredService<MeepleAiDbContext>();
            db.Database.EnsureCreated();
        });

        builder.UseEnvironment("Testing");
    }

    protected override void Dispose(bool disposing)
    {
        if (disposing)
        {
            _connection?.Close();
            _connection?.Dispose();
        }
        base.Dispose(disposing);
    }

<<<<<<< HEAD
    private sealed class StubHttpClientFactory : IHttpClientFactory
    {
        public HttpClient CreateClient(string name)
        {
            return new HttpClient(new StubHandler())
            {
                Timeout = TimeSpan.FromSeconds(2)
            };
        }

        private sealed class StubHandler : HttpMessageHandler
        {
            protected override Task<HttpResponseMessage> SendAsync(HttpRequestMessage request, CancellationToken cancellationToken)
            {
                return Task.FromResult(new HttpResponseMessage(HttpStatusCode.OK)
                {
                    Content = new StringContent("{}", Encoding.UTF8, "application/json")
                });
            }
        }
=======
    public WebApplicationFactory<Program> WithTestServices(Action<IServiceCollection> configureServices)
    {
        return WithWebHostBuilder(builder =>
        {
            builder.ConfigureTestServices(configureServices);
        });
>>>>>>> f8fe459f
    }
}<|MERGE_RESOLUTION|>--- conflicted
+++ resolved
@@ -1,10 +1,7 @@
-<<<<<<< HEAD
 using System.Net;
 using System.Net.Http;
 using System.Text;
-=======
 using System;
->>>>>>> f8fe459f
 using Api.Infrastructure;
 using Api.Services;
 using Microsoft.AspNetCore.Hosting;
@@ -108,7 +105,6 @@
         base.Dispose(disposing);
     }
 
-<<<<<<< HEAD
     private sealed class StubHttpClientFactory : IHttpClientFactory
     {
         public HttpClient CreateClient(string name)
@@ -129,13 +125,11 @@
                 });
             }
         }
-=======
     public WebApplicationFactory<Program> WithTestServices(Action<IServiceCollection> configureServices)
     {
         return WithWebHostBuilder(builder =>
         {
             builder.ConfigureTestServices(configureServices);
         });
->>>>>>> f8fe459f
     }
 }