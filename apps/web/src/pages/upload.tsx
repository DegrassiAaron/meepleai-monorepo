import Link from 'next/link';
import dynamic from 'next/dynamic';
import {
  type ChangeEvent,
  type FormEvent,
  useCallback,
  useEffect,
  useState
} from 'react';
import { api, ApiError } from '../lib/api';
import { categorizeError, type CategorizedError, extractCorrelationId } from '../lib/errorUtils';
import { retryWithBackoff, isRetryableError } from '../lib/retryUtils';
import { ErrorDisplay } from '../components/ErrorDisplay';
import { ProcessingProgress } from '../components/ProcessingProgress';
<<<<<<< HEAD
=======
import { MultiFileUpload } from '../components/MultiFileUpload';

// Dynamic import to prevent SSR issues with react-pdf (requires browser APIs like DOMMatrix)
const PdfPreview = dynamic(() => import('../components/PdfPreview').then(mod => ({ default: mod.PdfPreview })), {
  ssr: false,
  loading: () => <div style={{ padding: '20px', textAlign: 'center' }}>Loading PDF preview...</div>
});
>>>>>>> f694da32

interface PdfDocument {
  id: string;
  fileName: string;
  fileSizeBytes: number;
  uploadedAt: string;
  uploadedByUserId: string;
  status?: string | null;
  logUrl?: string | null;
}

type ProcessingStatus = 'pending' | 'processing' | 'completed' | 'failed';

interface PdfProcessingResponse {
  id: string;
  fileName: string;
  processingStatus: ProcessingStatus;
  processingError?: string | null;
}

interface PdfListResponse {
  pdfs?: PdfDocument[];
}

interface RuleAtom {
  id: string;
  text: string;
  section?: string | null;
  page?: string | null;
  line?: string | null;
}

interface RuleSpec {
  gameId: string;
  version: string;
  createdAt: string;
  rules: RuleAtom[];
}

interface GameSummary {
  id: string;
  name: string;
  createdAt: string;
}

interface AuthUser {
  id: string;
  email: string;
  displayName?: string | null;
  role: string;
}

interface AuthResponse {
  user: AuthUser;
  expiresAt: string;
}

type WizardStep = 'upload' | 'parse' | 'review' | 'publish';

const AUTHORIZED_ROLES = new Set(['admin', 'editor']);
const POLL_INTERVAL_MS = 2000;
const POLL_RETRY_MS = 4000;

// PDF-09: Validation constants
const MAX_PDF_SIZE_BYTES = 104857600; // 100 MB
const ALLOWED_MIME_TYPES = ['application/pdf'];
const PDF_MAGIC_BYTES = '%PDF-';

interface ValidationResult {
  isValid: boolean;
  errors: Record<string, string>;
}

// PDF-09: Client-side PDF validation helper
async function validatePdfFile(file: File): Promise<ValidationResult> {
  const errors: Record<string, string> = {};

  // MIME type check
  if (!ALLOWED_MIME_TYPES.includes(file.type)) {
    errors.fileType = `File must be a PDF (type: ${file.type})`;
  }

  // Size check
  if (file.size > MAX_PDF_SIZE_BYTES) {
    const sizeMB = (file.size / 1024 / 1024).toFixed(1);
    const maxMB = (MAX_PDF_SIZE_BYTES / 1024 / 1024).toFixed(0);
    errors.fileSize = `File size (${sizeMB} MB) exceeds maximum of ${maxMB} MB`;
  }

  if (file.size === 0) {
    errors.fileSize = 'File is empty';
  }

  // Magic bytes check
  try {
    const header = await readFileHeader(file, 5);
    if (header !== PDF_MAGIC_BYTES) {
      errors.fileFormat = 'Invalid PDF file format';
    }
  } catch (error) {
    errors.fileFormat = 'Unable to read file header';
  }

  return {
    isValid: Object.keys(errors).length === 0,
    errors
  };
}

// Helper to read file header
async function readFileHeader(file: File, bytesToRead: number): Promise<string> {
  return new Promise((resolve, reject) => {
    const reader = new FileReader();
    reader.onload = (e) => {
      if (e.target?.result) {
        const bytes = new Uint8Array(e.target.result as ArrayBuffer);
        const header = String.fromCharCode(...Array.from(bytes));
        resolve(header);
      } else {
        reject(new Error('Failed to read file'));
      }
    };
    reader.onerror = () => reject(new Error('FileReader error'));
    reader.readAsArrayBuffer(file.slice(0, bytesToRead));
  });
}

export default function UploadPage() {
  const [currentStep, setCurrentStep] = useState<WizardStep>('upload');
  const [authUser, setAuthUser] = useState<AuthUser | null>(null);
  const [games, setGames] = useState<GameSummary[]>([]);
  const [loadingGames, setLoadingGames] = useState(true);
  const [selectedGameId, setSelectedGameId] = useState('');
  const [confirmedGameId, setConfirmedGameId] = useState<string | null>(null);
  const [newGameName, setNewGameName] = useState('');
  const [creatingGame, setCreatingGame] = useState(false);
  const [file, setFile] = useState<File | null>(null);
  const [uploading, setUploading] = useState(false);
  const [parsing, setParsing] = useState(false);
  const [publishing, setPublishing] = useState(false);
  const [message, setMessage] = useState('');
  const [documentId, setDocumentId] = useState('');
  const [ruleSpec, setRuleSpec] = useState<RuleSpec | null>(null);
  const [pdfs, setPdfs] = useState<PdfDocument[]>([]);
  const [loadingPdfs, setLoadingPdfs] = useState(false);
  const [pdfsError, setPdfsError] = useState<string | null>(null);
  const [processingStatus, setProcessingStatus] = useState<ProcessingStatus | null>(null);
  const [processingError, setProcessingError] = useState<string | null>(null);
  const [pollingError, setPollingError] = useState<string | null>(null);
  const [autoAdvanceTriggered, setAutoAdvanceTriggered] = useState(false);
  const [retryingPdfId, setRetryingPdfId] = useState<string | null>(null);
  const [uploadError, setUploadError] = useState<CategorizedError | null>(null);
  const [retryCount, setRetryCount] = useState(0);
  const [validating, setValidating] = useState(false);
  const [validationErrors, setValidationErrors] = useState<Record<string, string>>({});
  const [showProcessingProgress, setShowProcessingProgress] = useState(false);

  const API_BASE = process.env.NEXT_PUBLIC_API_BASE || 'http://localhost:8080';

  const loadPdfs = useCallback(
    async (gameId: string) => {
      if (!gameId) {
        return;
      }

      setLoadingPdfs(true);
      setPdfsError(null);

      try {
        const response = await fetch(`${API_BASE}/api/v1/games/${gameId}/pdfs`, {
          credentials: 'include'
        });

        if (!response.ok) {
          console.error('Failed to load PDFs:', response.statusText);
          setPdfsError('Unable to load uploaded PDFs. Please try again.');
          return;
        }

        const data: PdfListResponse = await response.json();
        setPdfs(data.pdfs ?? []);
      } catch (error) {
        console.error('Failed to load PDFs:', error);
        setPdfsError('Unable to load uploaded PDFs. Please try again.');
      } finally {
        setLoadingPdfs(false);
      }
    },
    [API_BASE]
  );

  const initialize = useCallback(async () => {
    setLoadingGames(true);
    try {
      const me = await api.get<AuthResponse>('/api/v1/auth/me');
      if (!me) {
        setAuthUser(null);
        setGames([]);
        setSelectedGameId('');
        setConfirmedGameId(null);
        return;
      }

      setAuthUser(me.user);
      const fetchedGames = (await api.get<GameSummary[]>('/api/v1/games')) ?? [];
      setGames(fetchedGames);
      if (fetchedGames.length > 0) {
        setSelectedGameId(fetchedGames[0].id);
      }
    } catch (error) {
      console.error('Failed to load games', error);
      setMessage('❌ Unable to load games. Please refresh and try again.');
    } finally {
      setLoadingGames(false);
    }
  }, []);

  useEffect(() => {
    void initialize();
  }, [initialize]);

  useEffect(() => {
    if (confirmedGameId) {
      void loadPdfs(confirmedGameId);
    } else {
      setPdfs([]);
      setPdfsError(null);
    }
  }, [confirmedGameId, loadPdfs]);

  useEffect(() => {
    if (currentStep !== 'parse' || !documentId) {
      return;
    }

    let cancelled = false;
    let timeout: ReturnType<typeof setTimeout> | undefined;

    const pollStatus = async () => {
      try {
        const response = await fetch(`${API_BASE}/api/v1/pdfs/${documentId}/text`, {
          credentials: 'include'
        });

        if (!response.ok) {
          const errorBody = await response.json().catch(() => null);
          if (!cancelled) {
            setPollingError(errorBody?.error ?? response.statusText);
            timeout = setTimeout(pollStatus, POLL_RETRY_MS);
          }
          return;
        }

        const data: PdfProcessingResponse = await response.json();
        if (cancelled) {
          return;
        }

        setProcessingStatus(data.processingStatus);
        setProcessingError(data.processingError ?? null);
        setPollingError(null);

        if (data.processingStatus === 'failed') {
          setMessage(`❌ Parse failed: ${data.processingError ?? 'Processing failed. Please try again.'}`);
          return;
        }

        if (data.processingStatus !== 'completed') {
          timeout = setTimeout(pollStatus, POLL_INTERVAL_MS);
        }
      } catch (error) {
        if (cancelled) {
          return;
        }
        setPollingError(error instanceof Error ? error.message : 'Unknown error');
        timeout = setTimeout(pollStatus, POLL_RETRY_MS);
      }
    };

    void pollStatus();

    return () => {
      cancelled = true;
      if (timeout) {
        clearTimeout(timeout);
      }
    };
  }, [API_BASE, currentStep, documentId]);

  const handleParse = useCallback(async () => {
    if (!confirmedGameId) {
      setMessage('Please confirm a game before parsing');
      return;
    }

    if (!documentId) {
      setMessage('Please upload a PDF before parsing');
      return;
    }

    setAutoAdvanceTriggered(true);
    setParsing(true);
    setMessage('');
    setRuleSpec(null);

    try {
      const fetchedRuleSpec = await api.get<RuleSpec>(`/api/v1/games/${confirmedGameId}/rulespec`);

      if (!fetchedRuleSpec) {
        setMessage('❌ Parse failed: Unable to load RuleSpec.');
        return;
      }

      setRuleSpec(fetchedRuleSpec);
      setMessage('✅ PDF parsed successfully!');
      setCurrentStep('review');

      await loadPdfs(confirmedGameId);
    } catch (error) {
      setMessage(`❌ Parse failed: ${error instanceof Error ? error.message : 'Unknown error'}`);
    } finally {
      setParsing(false);
    }
  }, [confirmedGameId, documentId, loadPdfs]);

  useEffect(() => {
    if (
      currentStep === 'parse' &&
      documentId &&
      processingStatus === 'completed' &&
      !autoAdvanceTriggered
    ) {
      void handleParse();
    }
  }, [autoAdvanceTriggered, currentStep, documentId, handleParse, processingStatus]);

  const handleFileChange = async (event: ChangeEvent<HTMLInputElement>) => {
    const selectedFile = event.target.files?.[0];
    if (!selectedFile) {
      setFile(null);
      setValidationErrors({});
      return;
    }

    // PDF-09: Validate file before accepting
    setValidating(true);
    setMessage('');
    setValidationErrors({});

    try {
      const validation = await validatePdfFile(selectedFile);

      if (!validation.isValid) {
        setValidationErrors(validation.errors);
        setFile(null);
        // Reset file input
        event.target.value = '';
      } else {
        setFile(selectedFile);
        setValidationErrors({});
      }
    } catch (error) {
      console.error('Validation error:', error);
      setMessage('Failed to validate file. Please try again.');
      setFile(null);
      event.target.value = '';
    } finally {
      setValidating(false);
    }
  };

  const handleUpload = async (event: FormEvent<HTMLFormElement>) => {
    event.preventDefault();

    if (!file) {
      setMessage('Please select a PDF file');
      return;
    }

    if (!confirmedGameId) {
      setMessage('Please confirm a game before uploading');
      return;
    }

    setUploading(true);
    setMessage('');
    setUploadError(null);

    try {
      const formData = new FormData();
      formData.append('file', file);
      formData.append('gameId', confirmedGameId);

      // Use retry logic with exponential backoff for transient errors
      const response = await retryWithBackoff(
        async () => {
          const res = await fetch(`${API_BASE}/api/v1/ingest/pdf`, {
            method: 'POST',
            body: formData,
            credentials: 'include'
          });

          if (!res.ok) {
            const correlationId = extractCorrelationId(res);
            const errorBody = await res.json().catch(() => ({}));
            const errorMessage = errorBody.error ?? res.statusText;

            const apiError = new ApiError(errorMessage, res.status, correlationId, res);
            throw apiError;
          }

          return res;
        },
        {
          maxAttempts: 3,
          shouldRetry: (error) => isRetryableError(error),
          onRetry: (error, attempt, delayMs) => {
            setRetryCount(attempt);
            setMessage(`⏳ Upload failed. Retrying (attempt ${attempt}/3) in ${Math.round(delayMs / 1000)}s...`);
          }
        }
      );

      const data = (await response.json()) as { documentId: string };
      setDocumentId(data.documentId);
      setProcessingStatus('pending');
      setProcessingError(null);
      setPollingError(null);
      setAutoAdvanceTriggered(false);
      setRuleSpec(null);
      setUploadError(null);
      setRetryCount(0);
      setShowProcessingProgress(true);
      setMessage(`✅ PDF uploaded successfully! Document ID: ${data.documentId}`);
      setCurrentStep('parse');
    } catch (error) {
      // Categorize the error and display user-friendly message
      const correlationId = error instanceof ApiError ? error.correlationId : undefined;
      const response = error instanceof ApiError ? error.response : undefined;

      const categorized = categorizeError(error, response, correlationId);
      setUploadError(categorized);
      setMessage(''); // Clear generic message, use ErrorDisplay component instead
    } finally {
      setUploading(false);
    }
  };

  const handlePublish = async () => {
    if (!ruleSpec || !confirmedGameId) {
      setMessage('No RuleSpec or game selected to publish');
      return;
    }

    setPublishing(true);
    setMessage('');

    try {
      const response = await fetch(`${API_BASE}/api/v1/games/${confirmedGameId}/rulespec`, {
        method: 'PUT',
        headers: { 'Content-Type': 'application/json' },
        credentials: 'include',
        body: JSON.stringify(ruleSpec)
      });

      if (!response.ok) {
        const error = await response.json().catch(() => ({}));
        setMessage(`❌ Publish failed: ${error.error ?? response.statusText}`);
        return;
      }

      setMessage('✅ RuleSpec published successfully!');
      setCurrentStep('publish');
    } catch (error) {
      setMessage(`❌ Publish failed: ${error instanceof Error ? error.message : 'Unknown error'}`);
    } finally {
      setPublishing(false);
    }
  };

  const resetWizard = () => {
    setCurrentStep('upload');
    setFile(null);
    setDocumentId('');
    setRuleSpec(null);
    setProcessingStatus(null);
    setProcessingError(null);
    setPollingError(null);
    setAutoAdvanceTriggered(false);
    setRetryingPdfId(null);
    setUploadError(null);
    setRetryCount(0);
    setValidating(false);
    setValidationErrors({});
    setShowProcessingProgress(false);
    setMessage('');
    const fileInput = document.getElementById('fileInput') as HTMLInputElement | null;
    if (fileInput) {
      fileInput.value = '';
    }
  };

  const updateRuleAtom = (index: number, field: keyof RuleAtom, value: string) => {
    if (!ruleSpec) {
      return;
    }
    const updatedRules = [...ruleSpec.rules];
    updatedRules[index] = { ...updatedRules[index], [field]: value };
    setRuleSpec({ ...ruleSpec, rules: updatedRules });
  };

  const deleteRuleAtom = (index: number) => {
    if (!ruleSpec) {
      return;
    }
    const updatedRules = ruleSpec.rules.filter((_, i) => i !== index);
    setRuleSpec({ ...ruleSpec, rules: updatedRules });
  };

  const addRuleAtom = () => {
    if (!ruleSpec) {
      return;
    }
    const newRule: RuleAtom = {
      id: String(ruleSpec.rules.length + 1),
      text: '',
      section: null,
      page: null,
      line: null
    };
    setRuleSpec({ ...ruleSpec, rules: [...ruleSpec.rules, newRule] });
  };

  const confirmSelectedGame = () => {
    if (!selectedGameId) {
      setMessage('Please choose a game to confirm');
      return;
    }

    setConfirmedGameId(selectedGameId);
    setMessage('');
  };

  const handleOpenLog = (pdf: PdfDocument) => {
    const logUrl = pdf.logUrl || `${API_BASE}/logs/${pdf.id}`;
    if (typeof window !== 'undefined') {
      window.open(logUrl, '_blank', 'noopener,noreferrer');
    }
  };

  const handleRetryParsing = async (pdf: PdfDocument) => {
    if (!confirmedGameId) {
      setMessage('Please confirm a game before retrying the parse');
      return;
    }

    setRetryingPdfId(pdf.id);
    setMessage('');
    try {
      const response = await fetch(`${API_BASE}/api/v1/ingest/pdf/${pdf.id}/retry`, {
        method: 'POST',
        credentials: 'include'
      });

      if (!response.ok) {
        const error = await response.json().catch(() => ({}));
        setMessage(`❌ Failed to re-trigger parse: ${error.error ?? response.statusText}`);
        return;
      }

      setMessage(`✅ Parse re-triggered for ${pdf.fileName}`);
      await loadPdfs(confirmedGameId);
    } catch (error) {
      setMessage(`❌ Failed to re-trigger parse: ${error instanceof Error ? error.message : 'Unknown error'}`);
    } finally {
      setRetryingPdfId(null);
    }
  };

  const handleProcessingComplete = useCallback(async () => {
    // Refresh PDF list and trigger parse
    if (confirmedGameId) {
      await loadPdfs(confirmedGameId);
    }
    // The auto-advance effect will trigger handleParse when status is completed
  }, [confirmedGameId, loadPdfs]);

  const handleProcessingError = useCallback((error: string) => {
    setMessage(`❌ Processing failed: ${error}`);
    setProcessingError(error);
  }, []);

  const handleCreateGame = async (event: FormEvent<HTMLFormElement>) => {
    event.preventDefault();

    if (!authUser) {
      setMessage('You must be logged in to create a game');
      return;
    }

    const trimmedName = newGameName.trim();
    if (!trimmedName) {
      setMessage('Please enter a game name');
      return;
    }

    setCreatingGame(true);
    setMessage('');

    try {
      const created = await api.post<GameSummary>('/api/v1/games', {
        name: trimmedName
      });

      const updatedGames = [...games.filter(game => game.id !== created.id), created].sort((a, b) =>
        a.name.localeCompare(b.name)
      );
      setGames(updatedGames);
      setSelectedGameId(created.id);
      setConfirmedGameId(created.id);
      setNewGameName('');
      setMessage(`✅ Game "${created.name}" created`);
    } catch (error) {
      setMessage(`❌ Failed to create game: ${error instanceof Error ? error.message : 'Unknown error'}`);
    } finally {
      setCreatingGame(false);
    }
  };

  const formatFileSize = (bytes: number) => {
    if (bytes < 1024) {
      return `${bytes} B`;
    }
    if (bytes < 1024 * 1024) {
      return `${(bytes / 1024).toFixed(1)} KB`;
    }
    return `${(bytes / (1024 * 1024)).toFixed(1)} MB`;
  };

  const formatDate = (dateString: string) => {
    const date = new Date(dateString);
    return date.toLocaleString();
  };

  const confirmedGame = confirmedGameId ? games.find(game => game.id === confirmedGameId) ?? null : null;
  const statusLabels: Record<ProcessingStatus, string> = {
    pending: 'Pending',
    processing: 'Processing',
    completed: 'Completed',
    failed: 'Failed'
  };
  const statusProgress: Record<ProcessingStatus, number> = {
    pending: 20,
    processing: 65,
    completed: 100,
    failed: 100
  };
  const effectiveProcessingStatus: ProcessingStatus = processingStatus ?? 'pending';
  const processingProgress = statusProgress[effectiveProcessingStatus];
  const normalizedRole = authUser?.role?.toLowerCase().trim();
  const isUnauthorizedRole = Boolean(authUser && (!normalizedRole || !AUTHORIZED_ROLES.has(normalizedRole)));

  const renderUnauthorizedState = () => (
    <div
      style={{
        padding: '24px',
        border: '1px solid #e0e0e0',
        borderRadius: '6px',
        backgroundColor: '#fff4f4'
      }}
    >
      <h2 style={{ marginTop: 0 }}>Access restricted</h2>
      <p style={{ marginBottom: '12px' }}>
        You need an Editor or Admin role to manage PDF ingestion. Please contact an administrator to request
        access.
      </p>
      <p style={{ marginBottom: 0 }}>You can still view published rules from the home page.</p>
    </div>
  );

  const renderStepIndicator = () => {
    const steps: WizardStep[] = ['upload', 'parse', 'review', 'publish'];
    const stepLabels: Record<WizardStep, string> = {
      upload: '1. Upload',
      parse: '2. Parse',
      review: '3. Review',
      publish: '4. Publish'
    };
    const currentStepIndex = steps.indexOf(currentStep);
    const currentStepLabel = stepLabels[currentStep];

    return (
      <div
        role="navigation"
        aria-label={`Wizard progress: ${currentStepLabel} (Step ${currentStepIndex + 1} of ${steps.length})`}
        style={{ display: 'flex', justifyContent: 'space-between', marginBottom: '30px', padding: '20px 0' }}
      >
        {steps.map((step, index) => {
          const isActive = currentStep === step;
          const isPast = steps.indexOf(currentStep) > index;
          return (
            <div
              key={step}
              aria-current={isActive ? 'step' : undefined}
              style={{ flex: 1, textAlign: 'center' }}
            >
              <div
                aria-hidden="true"
                style={{
                  width: '40px',
                  height: '40px',
                  borderRadius: '50%',
                  backgroundColor: isActive ? '#0070f3' : isPast ? '#34a853' : '#ddd',
                  color: 'white',
                  display: 'flex',
                  alignItems: 'center',
                  justifyContent: 'center',
                  margin: '0 auto 8px',
                  fontWeight: 'bold'
                }}
              >
                {index + 1}
              </div>
              <div style={{ fontSize: '14px', color: isActive ? '#0070f3' : isPast ? '#34a853' : '#666' }}>
                {stepLabels[step]}
              </div>
            </div>
          );
        })}
      </div>
    );
  };

  return (
    <div style={{ padding: '40px', maxWidth: '900px', margin: '0 auto', fontFamily: 'system-ui, sans-serif' }}>
      <div style={{ marginBottom: '20px' }}>
        <Link href="/" style={{ color: '#0070f3', textDecoration: 'none' }}>
          ← Back to Home
        </Link>
      </div>

      <main id="main-content">
        <h1 style={{ marginBottom: '10px' }}>PDF Import Wizard</h1>
        <p style={{ color: '#666', marginBottom: '30px' }}>Upload, parse, review, and publish game rules</p>

      {isUnauthorizedRole ? (
        renderUnauthorizedState()
      ) : (
        <>
          {renderStepIndicator()}

          {uploadError && (
            <ErrorDisplay
              error={uploadError}
              onRetry={uploadError.canRetry ? () => {
                setUploadError(null);
                const form = document.querySelector('form') as HTMLFormElement | null;
                if (form) {
                  void handleUpload({ preventDefault: () => {} } as FormEvent<HTMLFormElement>);
                }
              } : undefined}
              onDismiss={() => {
                setUploadError(null);
                setMessage('');
              }}
              showTechnicalDetails={true}
            />
          )}

          {!uploadError && message && (
            <div
              style={{
                padding: '16px',
                backgroundColor: message.startsWith('✅') ? '#e8f5e9' : message.startsWith('⏳') ? '#fff9e6' : '#ffebee',
                borderRadius: '4px',
                marginBottom: '20px',
                fontSize: '14px'
              }}
            >
              {message}
            </div>
          )}

          {currentStep === 'upload' && (
            <div>
              <h2>Step 1: Upload PDF</h2>
              <div
                style={{
                  marginTop: '20px',
                  marginBottom: '24px',
                  padding: '16px',
                  border: '1px solid #e0e0e0',
                  borderRadius: '6px',
                  backgroundColor: '#f9fafb'
                }}
              >
                <h3 style={{ marginTop: 0, marginBottom: '12px' }}>Game selection</h3>
                {loadingGames ? (
                  <p style={{ margin: 0 }}>Loading games…</p>
                ) : !authUser ? (
                  <p style={{ margin: 0 }}>You need to be logged in to manage games.</p>
                ) : (
                  <>
                    {games.length > 0 ? (
                      <div style={{ marginBottom: '16px' }}>
                        <label htmlFor="gameSelect" style={{ display: 'block', marginBottom: '8px', fontWeight: 500 }}>
                          Existing games
                        </label>
                        <div style={{ display: 'flex', gap: '12px', alignItems: 'center', flexWrap: 'wrap' }}>
                          <select
                            id="gameSelect"
                            value={selectedGameId}
                            onChange={event => {
                              setSelectedGameId(event.target.value);
                              setConfirmedGameId(null);
                            }}
                            style={{
                              flex: 1,
                              minWidth: '220px',
                              padding: '10px',
                              border: '1px solid #ccc',
                              borderRadius: '4px',
                              fontSize: '15px'
                            }}
                          >
                            {games.map(game => (
                              <option key={game.id} value={game.id}>
                                {game.name}
                              </option>
                            ))}
                          </select>
                          <button
                            type="button"
                            onClick={confirmSelectedGame}
                            disabled={!selectedGameId || confirmedGameId === selectedGameId}
                            style={{
                              padding: '10px 18px',
                              backgroundColor:
                                !selectedGameId || confirmedGameId === selectedGameId ? '#ccc' : '#0070f3',
                              color: 'white',
                              border: 'none',
                              borderRadius: '4px',
                              cursor:
                                !selectedGameId || confirmedGameId === selectedGameId ? 'not-allowed' : 'pointer',
                              fontWeight: 500
                            }}
                          >
                            Confirm selection
                          </button>
                        </div>
                        <p style={{ marginTop: '8px', fontSize: '14px', color: '#555' }}>
                          {confirmedGame
                            ? `Confirmed game: ${confirmedGame.name} (${confirmedGame.id})`
                            : 'Confirm a game to enable uploads.'}
                        </p>
                      </div>
                    ) : (
                      <p style={{ marginBottom: '16px' }}>
                        You don&apos;t have any games yet. Create one to get started.
                      </p>
                    )}

                    <form
                      onSubmit={handleCreateGame}
                      style={{ display: 'flex', gap: '12px', alignItems: 'center', flexWrap: 'wrap' }}
                    >
                      <div style={{ flex: 1, minWidth: '220px' }}>
                        <label htmlFor="newGameName" style={{ display: 'block', marginBottom: '6px', fontWeight: 500 }}>
                          New game name
                        </label>
                        <input
                          id="newGameName"
                          value={newGameName}
                          onChange={event => setNewGameName(event.target.value)}
                          placeholder="e.g., Settlers of Catan"
                          style={{
                            width: '100%',
                            padding: '10px',
                            border: '1px solid #ccc',
                            borderRadius: '4px',
                            fontSize: '15px'
                          }}
                        />
                      </div>
                      <button
                        type="submit"
                        disabled={creatingGame}
                        style={{
                          padding: '10px 20px',
                          backgroundColor: creatingGame ? '#ccc' : '#34a853',
                          color: 'white',
                          border: 'none',
                          borderRadius: '4px',
                          cursor: creatingGame ? 'not-allowed' : 'pointer',
                          fontWeight: 500
                        }}
                      >
                        {creatingGame ? 'Creating…' : games.length > 0 ? 'Create another game' : 'Create first game'}
                      </button>
                    </form>
                  </>
                )}
              </div>

              <form onSubmit={handleUpload} style={{ marginTop: '20px' }}>
                <div style={{ marginBottom: '20px' }}>
                  <label style={{ display: 'block', marginBottom: '8px', fontWeight: 500 }}>Confirmed game</label>
                  <div
                    style={{
                      padding: '12px',
                      border: '1px solid #ddd',
                      borderRadius: '4px',
                      backgroundColor: confirmedGame ? '#fff' : '#f1f3f4',
                      color: confirmedGame ? '#202124' : '#64748b'
                    }}
                  >
                    {confirmedGame
                      ? `${confirmedGame.name} (${confirmedGame.id})`
                      : 'No game confirmed yet'}
                  </div>
                </div>

                <div style={{ marginBottom: '20px' }}>
                  <label htmlFor="fileInput" style={{ display: 'block', marginBottom: '8px', fontWeight: 500 }}>
                    PDF File
                  </label>
                  <input
                    id="fileInput"
                    type="file"
                    accept="application/pdf"
                    onChange={handleFileChange}
                    disabled={validating}
                    style={{
                      width: '100%',
                      padding: '12px',
                      border: `1px solid ${Object.keys(validationErrors).length > 0 ? '#d93025' : '#ddd'}`,
                      borderRadius: '4px',
                      fontSize: '16px'
                    }}
                  />
                  {validating && (
                    <p style={{ marginTop: '8px', fontSize: '14px', color: '#666' }}>
                      Validating file...
                    </p>
                  )}
                  {file && Object.keys(validationErrors).length === 0 && (
                    <p style={{ marginTop: '8px', fontSize: '14px', color: '#34a853' }}>
                      Selected: {file.name} ({formatFileSize(file.size)})
                    </p>
                  )}
                  {Object.keys(validationErrors).length > 0 && (
                    <div style={{
                      marginTop: '8px',
                      padding: '12px',
                      backgroundColor: '#ffebee',
                      borderRadius: '4px',
                      border: '1px solid #d93025'
                    }}>
                      <p style={{ margin: '0 0 8px 0', fontWeight: 600, color: '#d93025' }}>
                        Validation Failed:
                      </p>
                      <ul style={{ margin: 0, paddingLeft: '20px' }}>
                        {Object.entries(validationErrors).map(([key, message]) => (
                          <li key={key} style={{ color: '#d93025', fontSize: '14px' }}>
                            {message}
                          </li>
                        ))}
                      </ul>
                    </div>
                  )}
                </div>

                {/* PDF Preview */}
                {file && Object.keys(validationErrors).length === 0 && (
                  <div style={{ marginBottom: '20px' }}>
                    <h3 style={{ marginBottom: '12px', fontSize: '16px', fontWeight: 600 }}>Preview</h3>
                    <PdfPreview file={file} />
                  </div>
                )}

                <button
                  type="submit"
                  disabled={uploading || !file || !confirmedGameId}
                  data-testid="upload-button"
                  style={{
                    padding: '12px 24px',
                    backgroundColor: uploading || !file || !confirmedGameId ? '#ccc' : '#0070f3',
                    color: 'white',
                    border: 'none',
                    borderRadius: '4px',
                    fontSize: '16px',
                    cursor: uploading || !file || !confirmedGameId ? 'not-allowed' : 'pointer',
                    fontWeight: 500
                  }}
                >
                  {uploading ? 'Uploading…' : 'Upload & Continue'}
                </button>
                {!confirmedGameId && (
                  <p style={{ marginTop: '8px', fontSize: '13px', color: '#d93025' }}>
                    Confirm a game to enable uploads.
                  </p>
                )}
              </form>

              {/* PDF-05: Multi-File Upload Section */}
              {confirmedGameId && confirmedGame && (
                <div style={{ marginTop: '32px', marginBottom: '32px' }}>
                  <MultiFileUpload
                    gameId={confirmedGameId}
                    gameName={confirmedGame.name}
                    onUploadComplete={() => {
                      if (confirmedGameId) {
                        void loadPdfs(confirmedGameId);
                      }
                    }}
                  />
                </div>
              )}

              <div
                style={{
                  marginTop: '32px',
                  padding: '16px',
                  border: '1px solid #e0e0e0',
                  borderRadius: '6px',
                  backgroundColor: '#fff'
                }}
              >
                <h3 style={{ marginTop: 0, marginBottom: '12px' }}>Uploaded PDFs</h3>
                {!confirmedGameId ? (
                  <p style={{ margin: 0, color: '#64748b' }}>
                    Confirm a game to review its uploaded PDFs.
                  </p>
                ) : loadingPdfs ? (
                  <div role="status" aria-live="polite" style={{ display: 'grid', gap: '12px' }}>
                    {Array.from({ length: Math.max(1, Math.min(3, Math.max(pdfs.length, 1))) }).map((_, index) => (
                      <div
                        key={`pdf-skeleton-${index}`}
                        style={{
                          height: '48px',
                          borderRadius: '4px',
                          background: 'linear-gradient(90deg, #f1f3f4 25%, #e0e0e0 37%, #f1f3f4 63%)',
                          backgroundSize: '200% 100%'
                        }}
                      />
                    ))}
                  </div>
                ) : pdfsError ? (
                  <p style={{ margin: 0, color: '#d93025' }}>{pdfsError}</p>
                ) : pdfs.length === 0 ? (
                  <p style={{ margin: 0, color: '#64748b' }}>No PDFs uploaded yet for this game.</p>
                ) : (
                  <div style={{ overflowX: 'auto' }}>
                    <table aria-label="Uploaded PDFs" style={{ width: '100%', borderCollapse: 'collapse', fontSize: '14px' }}>
                      <thead>
                        <tr style={{ textAlign: 'left', borderBottom: '1px solid #e0e0e0' }}>
                          <th style={{ padding: '8px 12px', fontWeight: 600 }}>File name</th>
                          <th style={{ padding: '8px 12px', fontWeight: 600 }}>Size</th>
                          <th style={{ padding: '8px 12px', fontWeight: 600 }}>Uploaded</th>
                          <th style={{ padding: '8px 12px', fontWeight: 600 }}>Status</th>
                          <th style={{ padding: '8px 12px', fontWeight: 600 }}>Actions</th>
                        </tr>
                      </thead>
                      <tbody>
                        {pdfs.map(pdf => (
                          <tr key={pdf.id} style={{ borderBottom: '1px solid #f1f3f4' }}>
                            <td style={{ padding: '10px 12px', fontWeight: 500 }}>{pdf.fileName}</td>
                            <td style={{ padding: '10px 12px' }}>{formatFileSize(pdf.fileSizeBytes)}</td>
                            <td style={{ padding: '10px 12px' }}>{formatDate(pdf.uploadedAt)}</td>
                            <td style={{ padding: '10px 12px' }}>{pdf.status ?? 'Pending'}</td>
                            <td style={{ padding: '10px 12px' }}>
                              <div style={{ display: 'flex', gap: '8px', flexWrap: 'wrap' }}>
                                <button
                                  type="button"
                                  onClick={() => handleOpenLog(pdf)}
                                  style={{
                                    padding: '6px 12px',
                                    borderRadius: '4px',
                                    border: '1px solid #0070f3',
                                    backgroundColor: 'white',
                                    color: '#0070f3',
                                    cursor: 'pointer',
                                    fontWeight: 500
                                  }}
                                >
                                  Open log
                                </button>
                                <button
                                  type="button"
                                  onClick={() => handleRetryParsing(pdf)}
                                  disabled={retryingPdfId === pdf.id}
                                  style={{
                                    padding: '6px 12px',
                                    borderRadius: '4px',
                                    border: 'none',
                                    backgroundColor: retryingPdfId === pdf.id ? '#ccc' : '#34a853',
                                    color: 'white',
                                    cursor: retryingPdfId === pdf.id ? 'not-allowed' : 'pointer',
                                    fontWeight: 500
                                  }}
                                >
                                  {retryingPdfId === pdf.id ? 'Retrying…' : 'Retry parsing'}
                                </button>
                              </div>
                            </td>
                          </tr>
                        ))}
                      </tbody>
                    </table>
                  </div>
                )}
              </div>
            </div>
          )}

          {currentStep === 'parse' && (
            <div>
              <h2>Step 2: Parse PDF</h2>
              <p style={{ marginTop: '16px', marginBottom: '24px', color: '#666' }}>
                Document ID: <strong>{documentId}</strong>
              </p>

              {/* PDF-08: New ProcessingProgress Component */}
              {showProcessingProgress && documentId && (
                <div style={{ marginBottom: '24px' }}>
                  <ProcessingProgress
                    pdfId={documentId}
                    onComplete={handleProcessingComplete}
                    onError={handleProcessingError}
                  />
                </div>
              )}

              {/* Fallback: Old progress bar for backward compatibility */}
              {!showProcessingProgress && (
                <div style={{ marginBottom: '24px' }}>
                  <div
                    role="progressbar"
                    aria-label="PDF processing progress"
                    aria-valuenow={processingProgress}
                    aria-valuemin={0}
                    aria-valuemax={100}
                    style={{
                      width: '100%',
                      backgroundColor: '#e5e7eb',
                      borderRadius: '999px',
                      height: '12px',
                      overflow: 'hidden',
                      marginBottom: '12px'
                    }}
                  >
                    <div
                      style={{
                        width: `${processingProgress}%`,
                        transition: 'width 0.6s ease',
                        backgroundColor:
                          effectiveProcessingStatus === 'completed'
                            ? '#34a853'
                            : effectiveProcessingStatus === 'failed'
                              ? '#d93025'
                              : '#0070f3',
                        height: '100%'
                      }}
                    />
                  </div>
                  <p style={{ marginBottom: '8px', color: '#444' }}>
                    Processing status: <strong>{statusLabels[effectiveProcessingStatus]}</strong>
                  </p>
                  {pollingError && (
                    <p style={{ color: '#d93025', marginBottom: '8px' }}>
                      Status refresh failed: {pollingError}
                    </p>
                  )}
                  {processingError && effectiveProcessingStatus === 'failed' && (
                    <p style={{ color: '#d93025', marginBottom: '8px' }}>
                      Processing error: {processingError}
                    </p>
                  )}
                  <p style={{ marginBottom: 0, color: '#666' }}>
                    The wizard will automatically continue once processing is completed.
                  </p>
                </div>
              )}

              <button
                onClick={() => void handleParse()}
                disabled={parsing || effectiveProcessingStatus !== 'completed'}
                style={{
                  padding: '12px 24px',
                  backgroundColor: parsing || effectiveProcessingStatus !== 'completed' ? '#ccc' : '#0070f3',
                  color: 'white',
                  border: 'none',
                  borderRadius: '4px',
                  fontSize: '16px',
                  cursor: parsing || effectiveProcessingStatus !== 'completed' ? 'not-allowed' : 'pointer',
                  fontWeight: 500,
                  marginRight: '12px'
                }}
              >
                {parsing ? 'Loading rules…' : 'Parse PDF'}
              </button>
              <button
                onClick={resetWizard}
                style={{
                  padding: '12px 24px',
                  backgroundColor: '#666',
                  color: 'white',
                  border: 'none',
                  borderRadius: '4px',
                  fontSize: '16px',
                  cursor: 'pointer',
                  fontWeight: 500
                }}
              >
                Start Over
              </button>
            </div>
          )}

          {currentStep === 'review' && ruleSpec && (
            <div>
              <h2>Step 3: Review &amp; Edit Rules</h2>
              <div style={{ marginTop: '20px', marginBottom: '20px', padding: '16px', backgroundColor: '#f5f5f5', borderRadius: '4px' }}>
                <p>
                  <strong>Game ID:</strong> {ruleSpec.gameId}
                </p>
                <p>
                  <strong>Version:</strong> {ruleSpec.version}
                </p>
                <p>
                  <strong>Total Rules:</strong> {ruleSpec.rules.length}
                </p>
              </div>

              <div style={{ marginBottom: '20px' }}>
                {ruleSpec.rules.map((rule, index) => (
                  <div key={rule.id ?? index} style={{ marginBottom: '20px', padding: '16px', border: '1px solid #ddd', borderRadius: '4px' }}>
                    <div style={{ display: 'flex', justifyContent: 'space-between', alignItems: 'flex-start', marginBottom: '12px' }}>
                      <h4 style={{ margin: 0 }}>Rule {index + 1}</h4>
                      <button
                        onClick={() => deleteRuleAtom(index)}
                        style={{
                          padding: '4px 12px',
                          backgroundColor: '#d93025',
                          color: 'white',
                          border: 'none',
                          borderRadius: '4px',
                          fontSize: '12px',
                          cursor: 'pointer'
                        }}
                      >
                        Delete
                      </button>
                    </div>
                    <div style={{ marginBottom: '12px' }}>
                      <label style={{ display: 'block', marginBottom: '4px', fontSize: '14px', fontWeight: 500 }}>Text</label>
                      <textarea
                        value={rule.text}
                        onChange={event => updateRuleAtom(index, 'text', event.target.value)}
                        style={{
                          width: '100%',
                          padding: '8px',
                          border: '1px solid #ddd',
                          borderRadius: '4px',
                          fontSize: '14px',
                          minHeight: '60px'
                        }}
                      />
                    </div>
                    <div style={{ display: 'grid', gridTemplateColumns: '1fr 1fr 1fr', gap: '12px' }}>
                      <div>
                        <label style={{ display: 'block', marginBottom: '4px', fontSize: '14px', fontWeight: 500 }}>Section</label>
                        <input
                          value={rule.section ?? ''}
                          onChange={event => updateRuleAtom(index, 'section', event.target.value)}
                          style={{ width: '100%', padding: '8px', border: '1px solid #ddd', borderRadius: '4px', fontSize: '14px' }}
                        />
                      </div>
                      <div>
                        <label style={{ display: 'block', marginBottom: '4px', fontSize: '14px', fontWeight: 500 }}>Page</label>
                        <input
                          value={rule.page ?? ''}
                          onChange={event => updateRuleAtom(index, 'page', event.target.value)}
                          style={{ width: '100%', padding: '8px', border: '1px solid #ddd', borderRadius: '4px', fontSize: '14px' }}
                        />
                      </div>
                      <div>
                        <label style={{ display: 'block', marginBottom: '4px', fontSize: '14px', fontWeight: 500 }}>Line</label>
                        <input
                          value={rule.line ?? ''}
                          onChange={event => updateRuleAtom(index, 'line', event.target.value)}
                          style={{ width: '100%', padding: '8px', border: '1px solid #ddd', borderRadius: '4px', fontSize: '14px' }}
                        />
                      </div>
                    </div>
                  </div>
                ))}
              </div>

              <button
                onClick={addRuleAtom}
                style={{
                  padding: '8px 16px',
                  backgroundColor: '#34a853',
                  color: 'white',
                  border: 'none',
                  borderRadius: '4px',
                  fontSize: '14px',
                  cursor: 'pointer',
                  marginBottom: '20px'
                }}
              >
                + Add Rule
              </button>

              <div style={{ marginTop: '20px' }}>
                <button
                  onClick={handlePublish}
                  disabled={publishing}
                  style={{
                    padding: '12px 24px',
                    backgroundColor: publishing ? '#ccc' : '#0070f3',
                    color: 'white',
                    border: 'none',
                    borderRadius: '4px',
                    fontSize: '16px',
                    cursor: publishing ? 'not-allowed' : 'pointer',
                    fontWeight: 500,
                    marginRight: '12px'
                  }}
                >
                  {publishing ? 'Publishing…' : 'Publish RuleSpec'}
                </button>
                <button
                  onClick={() => setCurrentStep('parse')}
                  style={{
                    padding: '12px 24px',
                    backgroundColor: '#666',
                    color: 'white',
                    border: 'none',
                    borderRadius: '4px',
                    fontSize: '16px',
                    cursor: 'pointer',
                    fontWeight: 500,
                    marginRight: '12px'
                  }}
                >
                  ← Back
                </button>
                <button
                  onClick={resetWizard}
                  style={{
                    padding: '12px 24px',
                    backgroundColor: '#d93025',
                    color: 'white',
                    border: 'none',
                    borderRadius: '4px',
                    fontSize: '16px',
                    cursor: 'pointer',
                    fontWeight: 500
                  }}
                >
                  Cancel
                </button>
              </div>
            </div>
          )}

          {currentStep === 'publish' && (
            <div>
              <h2>Step 4: Published Successfully! ✅</h2>
              <p style={{ marginTop: '16px', marginBottom: '24px', fontSize: '16px' }}>
                Your RuleSpec for <strong>{ruleSpec?.gameId ?? confirmedGameId ?? 'unknown game'}</strong> has been published
                successfully!
              </p>
              <div style={{ marginTop: '20px' }}>
                <button
                  onClick={resetWizard}
                  style={{
                    padding: '12px 24px',
                    backgroundColor: '#0070f3',
                    color: 'white',
                    border: 'none',
                    borderRadius: '4px',
                    fontSize: '16px',
                    cursor: 'pointer',
                    fontWeight: 500,
                    marginRight: '12px'
                  }}
                >
                  Import Another PDF
                </button>
                <Link
                  href={`/editor?gameId=${ruleSpec?.gameId ?? confirmedGameId ?? ''}`}
                  style={{
                    padding: '12px 24px',
                    backgroundColor: '#34a853',
                    color: 'white',
                    textDecoration: 'none',
                    borderRadius: '4px',
                    fontSize: '16px',
                    fontWeight: 500,
                    display: 'inline-block'
                  }}
                >
                  Edit in RuleSpec Editor
                </Link>
              </div>
            </div>
          )}
        </>
      )}
      </main>
    </div>
  );
}<|MERGE_RESOLUTION|>--- conflicted
+++ resolved
@@ -12,8 +12,6 @@
 import { retryWithBackoff, isRetryableError } from '../lib/retryUtils';
 import { ErrorDisplay } from '../components/ErrorDisplay';
 import { ProcessingProgress } from '../components/ProcessingProgress';
-<<<<<<< HEAD
-=======
 import { MultiFileUpload } from '../components/MultiFileUpload';
 
 // Dynamic import to prevent SSR issues with react-pdf (requires browser APIs like DOMMatrix)
@@ -21,7 +19,6 @@
   ssr: false,
   loading: () => <div style={{ padding: '20px', textAlign: 'center' }}>Loading PDF preview...</div>
 });
->>>>>>> f694da32
 
 interface PdfDocument {
   id: string;
