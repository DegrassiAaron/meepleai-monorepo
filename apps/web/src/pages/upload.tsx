import { useCallback, useEffect, useState } from 'react';
import Link from 'next/link';
import { api } from '../lib/api';

interface PdfDocument {
  id: string;
  fileName: string;
  fileSizeBytes: number;
  uploadedAt: string;
  uploadedByUserId: string;
}

type ProcessingStatus = 'pending' | 'processing' | 'completed' | 'failed';

interface PdfProcessingResponse {
  id: string;
  fileName: string;
  extractedText?: string | null;
  processingStatus: ProcessingStatus;
  processedAt?: string | null;
  pageCount?: number | null;
  characterCount?: number | null;
  processingError?: string | null;
}

interface RuleAtom {
  id: string;
  text: string;
  section?: string | null;
  page?: string | null;
  line?: string | null;
}

interface RuleSpec {
  gameId: string;
  version: string;
  createdAt: string;
  rules: RuleAtom[];
}

interface GameSummary {
  id: string;
  name: string;
  createdAt: string;
}

interface AuthUser {
  id: string;
  email: string;
  displayName?: string | null;
  role: string;
}

interface AuthResponse {
  user: AuthUser;
  expiresAt: string;
}

type WizardStep = 'upload' | 'parse' | 'review' | 'publish';

export default function UploadPage() {
  const [currentStep, setCurrentStep] = useState<WizardStep>('upload');
  const [authUser, setAuthUser] = useState<AuthUser | null>(null);
  const [games, setGames] = useState<GameSummary[]>([]);
  const [loadingGames, setLoadingGames] = useState(true);
  const [selectedGameId, setSelectedGameId] = useState('');
  const [confirmedGameId, setConfirmedGameId] = useState<string | null>(null);
  const [newGameName, setNewGameName] = useState('');
  const [creatingGame, setCreatingGame] = useState(false);
  const [file, setFile] = useState<File | null>(null);
  const [uploading, setUploading] = useState(false);
  const [parsing, setParsing] = useState(false);
  const [publishing, setPublishing] = useState(false);
  const [message, setMessage] = useState('');
  const [documentId, setDocumentId] = useState<string>('');
  const [ruleSpec, setRuleSpec] = useState<RuleSpec | null>(null);
  const [pdfs, setPdfs] = useState<PdfDocument[]>([]);
  const [loadingPdfs, setLoadingPdfs] = useState(false);
<<<<<<< HEAD
  const isUnauthorizedRole = authUser !== null && authUser.role !== 'Admin' && authUser.role !== 'Editor';

  const renderUnauthorizedState = () => (
    <div
      style={{
        padding: '32px',
        borderRadius: '8px',
        border: '1px solid #f0cfcf',
        backgroundColor: '#fff5f5'
      }}
    >
      <h2 style={{ marginTop: 0, marginBottom: '12px' }}>Accesso negato</h2>
      <p style={{ marginBottom: '20px', color: '#444', lineHeight: 1.5 }}>
        Solo gli utenti con ruolo <strong>Admin</strong> o <strong>Editor</strong> possono utilizzare il wizard di
        importazione dei PDF.
      </p>
      <Link
        href="/"
        style={{
          display: 'inline-block',
          padding: '10px 18px',
          backgroundColor: '#0070f3',
          color: '#fff',
          borderRadius: '4px',
          textDecoration: 'none',
          fontWeight: 500
        }}
      >
        Torna alla home
      </Link>
    </div>
  );
=======
  const [processingStatus, setProcessingStatus] = useState<ProcessingStatus | null>(null);
  const [processingError, setProcessingError] = useState<string | null>(null);
  const [pollingError, setPollingError] = useState<string | null>(null);
  const [autoAdvanceTriggered, setAutoAdvanceTriggered] = useState(false);
>>>>>>> e19bb1d4

  const API_BASE = process.env.NEXT_PUBLIC_API_BASE || 'http://localhost:8080';

  const loadPdfs = async (gameId: string) => {
    if (!gameId) {
      return;
    }

    setLoadingPdfs(true);
    try {
      const response = await fetch(`${API_BASE}/games/${gameId}/pdfs`, {
        credentials: 'include',
      });

      if (response.ok) {
        const data = await response.json();
        setPdfs(data.pdfs || []);
      } else {
        console.error('Failed to load PDFs:', response.statusText);
      }
    } catch (error) {
      console.error('Failed to load PDFs:', error);
    } finally {
      setLoadingPdfs(false);
    }
  };

  const initialize = async () => {
    setLoadingGames(true);
    try {
      const me = await api.get<AuthResponse>('/auth/me');
      if (!me) {
        setAuthUser(null);
        setGames([]);
        setSelectedGameId('');
        setConfirmedGameId(null);
        return;
      }

      setAuthUser(me.user);
      const fetchedGames = (await api.get<GameSummary[]>('/games')) ?? [];
      setGames(fetchedGames);
      if (fetchedGames.length > 0) {
        setSelectedGameId(fetchedGames[0].id);
      }
    } catch (error) {
      console.error('Failed to load games', error);
      setMessage('❌ Unable to load games. Please refresh and try again.');
    } finally {
      setLoadingGames(false);
    }
  };

  useEffect(() => {
    void initialize();
  }, []);

  useEffect(() => {
    if (confirmedGameId) {
      void loadPdfs(confirmedGameId);
    } else {
      setPdfs([]);
    }
  }, [confirmedGameId]);

  const handleFileChange = (e: React.ChangeEvent<HTMLInputElement>) => {
    if (e.target.files && e.target.files[0]) {
      setFile(e.target.files[0]);
      setMessage('');
    }
  };

  const handleUpload = async (e: React.FormEvent) => {
    e.preventDefault();

    if (!file) {
      setMessage('Please select a PDF file');
      return;
    }

    if (!confirmedGameId) {
      setMessage('Please confirm a game before uploading');
      return;
    }

    setUploading(true);
    setMessage('');

    try {
      const formData = new FormData();
      formData.append('file', file);
      formData.append('gameId', confirmedGameId);

      const response = await fetch(`${API_BASE}/ingest/pdf`, {
        method: 'POST',
        body: formData,
        credentials: 'include',
      });

      if (response.ok) {
        const data = await response.json();
        setDocumentId(data.documentId);
        setMessage(`✅ PDF uploaded successfully! Document ID: ${data.documentId}`);
        setProcessingStatus('pending');
        setProcessingError(null);
        setPollingError(null);
        setAutoAdvanceTriggered(false);
        setCurrentStep('parse');
      } else {
        const error = await response.json();
        setMessage(`❌ Upload failed: ${error.error || response.statusText}`);
      }
    } catch (error) {
      setMessage(`❌ Upload failed: ${error instanceof Error ? error.message : 'Unknown error'}`);
    } finally {
      setUploading(false);
    }
  };

  const handleParse = useCallback(async () => {
    if (!confirmedGameId) {
      setMessage('Please confirm a game before parsing');
      return;
    }

    if (!documentId) {
      setMessage('Please upload a PDF before parsing');
      return;
    }

    setParsing(true);
    setMessage('');
    setRuleSpec(null);

    try {
      const fetchedRuleSpec = await api.get<RuleSpec>(`/games/${confirmedGameId}/rulespec`);

      if (!fetchedRuleSpec) {
        setMessage('❌ Parse failed: Unable to load RuleSpec.');
        return;
      }

      setRuleSpec(fetchedRuleSpec);
      const response = await fetch(`${API_BASE}/ingest/pdf/${documentId}/rulespec`, {
        method: 'POST',
        credentials: 'include'
      });

      if (!response.ok) {
        let errorMessage = response.statusText;
        try {
          const errorBody = await response.json();
          if (errorBody?.error) {
            errorMessage = errorBody.error;
          }
        } catch (jsonError) {
          console.warn('Failed to parse error response', jsonError);
        }
        throw new Error(errorMessage);
      }

      const spec = (await response.json()) as RuleSpec;

      setRuleSpec(spec);
      setMessage('✅ PDF parsed successfully!');
      setCurrentStep('review');
    } catch (error) {
      setMessage(`❌ Parse failed: ${error instanceof Error ? error.message : 'Unknown error'}`);
    } finally {
      setParsing(false);
    }
  }, [confirmedGameId]);

  useEffect(() => {
    if (currentStep !== 'parse' || !documentId) {
      return;
    }

    let cancelled = false;
    let timeout: ReturnType<typeof setTimeout> | undefined;

    const pollStatus = async () => {
      try {
        const response = await fetch(`${API_BASE}/pdfs/${documentId}/text`, {
          credentials: 'include'
        });

        if (!response.ok) {
          const errorBody = await response.json().catch(() => null);
          if (!cancelled) {
            setPollingError(errorBody?.error ?? response.statusText);
          }
          if (!cancelled) {
            timeout = setTimeout(pollStatus, 4000);
          }
          return;
        }

        const data: PdfProcessingResponse = await response.json();
        if (cancelled) {
          return;
        }

        setProcessingStatus(data.processingStatus);
        setProcessingError(data.processingError ?? null);
        setPollingError(null);

        if (data.processingStatus === 'failed') {
          setMessage(`❌ Parse failed: ${data.processingError ?? 'Processing failed. Please try again.'}`);
          return;
        }

        if (data.processingStatus === 'completed') {
          return;
        }

        timeout = setTimeout(pollStatus, 2000);
      } catch (error) {
        if (cancelled) {
          return;
        }
        setPollingError(error instanceof Error ? error.message : 'Unknown error');
        timeout = setTimeout(pollStatus, 4000);
      }
    };

    pollStatus();

    return () => {
      cancelled = true;
      if (timeout) {
        clearTimeout(timeout);
      }
    };
  }, [API_BASE, currentStep, documentId]);

  useEffect(() => {
    if (currentStep !== 'parse') {
      return;
    }

    if (processingStatus === 'completed' && !autoAdvanceTriggered) {
      setAutoAdvanceTriggered(true);
      void handleParse();
    }
  }, [autoAdvanceTriggered, currentStep, handleParse, processingStatus]);

  const handlePublish = async () => {
    if (!ruleSpec || !confirmedGameId) {
      setMessage('No RuleSpec or game selected to publish');
      return;
    }

    setPublishing(true);
    setMessage('');

    try {
      const response = await fetch(`${API_BASE}/games/${confirmedGameId}/rulespec`, {
        method: 'PUT',
        headers: { 'Content-Type': 'application/json' },
        credentials: 'include',
        body: JSON.stringify(ruleSpec)
      });

      if (response.ok) {
        setMessage('✅ RuleSpec published successfully!');
        setCurrentStep('publish');
      } else {
        const error = await response.json();
        setMessage(`❌ Publish failed: ${error.error || response.statusText}`);
      }
    } catch (error) {
      setMessage(`❌ Publish failed: ${error instanceof Error ? error.message : 'Unknown error'}`);
    } finally {
      setPublishing(false);
    }
  };

  const resetWizard = () => {
    setCurrentStep('upload');
    setFile(null);
    setDocumentId('');
    setRuleSpec(null);
    setMessage('');
    setProcessingStatus(null);
    setProcessingError(null);
    setPollingError(null);
    setAutoAdvanceTriggered(false);
    const fileInput = document.getElementById('fileInput') as HTMLInputElement;
    if (fileInput) {
      fileInput.value = '';
    }
  };

  const updateRuleAtom = (index: number, field: keyof RuleAtom, value: string) => {
    if (!ruleSpec) return;
    const updatedRules = [...ruleSpec.rules];
    updatedRules[index] = { ...updatedRules[index], [field]: value };
    setRuleSpec({ ...ruleSpec, rules: updatedRules });
  };

  const deleteRuleAtom = (index: number) => {
    if (!ruleSpec) return;
    const updatedRules = ruleSpec.rules.filter((_, i) => i !== index);
    setRuleSpec({ ...ruleSpec, rules: updatedRules });
  };

  const addRuleAtom = () => {
    if (!ruleSpec) return;
    const newRule: RuleAtom = {
      id: String(ruleSpec.rules.length + 1),
      text: '',
      section: null,
      page: null,
      line: null
    };
    setRuleSpec({ ...ruleSpec, rules: [...ruleSpec.rules, newRule] });
  };

  const confirmSelectedGame = () => {
    if (!selectedGameId) {
      setMessage('Please choose a game to confirm');
      return;
    }

    setConfirmedGameId(selectedGameId);
    setMessage('');
  };

  const handleCreateGame = async (e: React.FormEvent) => {
    e.preventDefault();

    if (!authUser) {
      setMessage('You must be logged in to create a game');
      return;
    }

    const trimmedName = newGameName.trim();
    if (!trimmedName) {
      setMessage('Please enter a game name');
      return;
    }

    setCreatingGame(true);
    setMessage('');

    try {
      const created = await api.post<GameSummary>('/games', {
        name: trimmedName
      });

      const updatedGames = [...games.filter(game => game.id !== created.id), created].sort((a, b) =>
        a.name.localeCompare(b.name)
      );
      setGames(updatedGames);
      setSelectedGameId(created.id);
      setConfirmedGameId(created.id);
      setNewGameName('');
      setMessage(`✅ Game "${created.name}" created`);
    } catch (error) {
      setMessage(`❌ Failed to create game: ${error instanceof Error ? error.message : 'Unknown error'}`);
    } finally {
      setCreatingGame(false);
    }
  };

  const formatFileSize = (bytes: number) => {
    if (bytes < 1024) {
      return bytes + ' B';
    }
    if (bytes < 1024 * 1024) {
      return (bytes / 1024).toFixed(1) + ' KB';
    }
    return (bytes / (1024 * 1024)).toFixed(1) + ' MB';
  };

  const formatDate = (dateString: string) => {
    const date = new Date(dateString);
    return date.toLocaleString();
  };

  const selectedGame = games.find(game => game.id === selectedGameId) ?? null;
  const confirmedGame = confirmedGameId ? games.find(game => game.id === confirmedGameId) ?? null : null;
  const statusLabels: Record<ProcessingStatus, string> = {
    pending: 'Pending',
    processing: 'Processing',
    completed: 'Completed',
    failed: 'Failed'
  };
  const statusProgress: Record<ProcessingStatus, number> = {
    pending: 20,
    processing: 65,
    completed: 100,
    failed: 100
  };
  const effectiveProcessingStatus: ProcessingStatus = processingStatus ?? 'pending';
  const processingProgress = statusProgress[effectiveProcessingStatus];

  const renderStepIndicator = () => {
    const steps: WizardStep[] = ['upload', 'parse', 'review', 'publish'];
    const stepLabels = {
      upload: '1. Upload',
      parse: '2. Parse',
      review: '3. Review',
      publish: '4. Publish'
    };

    return (
      <div style={{ display: 'flex', justifyContent: 'space-between', marginBottom: '30px', padding: '20px 0' }}>
        {steps.map((step, index) => {
          const isActive = currentStep === step;
          const isPast = steps.indexOf(currentStep) > index;
          return (
            <div key={step} style={{ flex: 1, textAlign: 'center' }}>
              <div
                style={{
                  width: '40px',
                  height: '40px',
                  borderRadius: '50%',
                  backgroundColor: isActive ? '#0070f3' : isPast ? '#34a853' : '#ddd',
                  color: 'white',
                  display: 'flex',
                  alignItems: 'center',
                  justifyContent: 'center',
                  margin: '0 auto 8px',
                  fontWeight: 'bold'
                }}
              >
                {index + 1}
              </div>
              <div style={{ fontSize: '14px', color: isActive ? '#0070f3' : isPast ? '#34a853' : '#666' }}>
                {stepLabels[step]}
              </div>
            </div>
          );
        })}
      </div>
    );
  };

  return (
    <div style={{ padding: '40px', maxWidth: '900px', margin: '0 auto', fontFamily: 'system-ui, sans-serif' }}>
      <div style={{ marginBottom: '20px' }}>
        <Link href="/" style={{ color: '#0070f3', textDecoration: 'none' }}>
          ← Back to Home
        </Link>
      </div>

      <h1 style={{ marginBottom: '10px' }}>PDF Import Wizard</h1>
      <p style={{ color: '#666', marginBottom: '30px' }}>Upload, parse, review, and publish game rules</p>

      {isUnauthorizedRole ? (
        renderUnauthorizedState()
      ) : (
        <>
          {renderStepIndicator()}

      {message && (
        <div
          style={{
            padding: '16px',
            backgroundColor: message.startsWith('✅') ? '#e8f5e9' : '#ffebee',
            borderRadius: '4px',
            marginBottom: '20px',
            fontSize: '14px',
          }}
        >
          {message}
        </div>
      )}

      {currentStep === 'upload' && (
        <div>
          <h2>Step 1: Upload PDF</h2>
          <div
            style={{
              marginTop: '20px',
              marginBottom: '24px',
              padding: '16px',
              border: '1px solid #e0e0e0',
              borderRadius: '6px',
              backgroundColor: '#f9fafb'
            }}
          >
            <h3 style={{ marginTop: 0, marginBottom: '12px' }}>Game selection</h3>
            {loadingGames ? (
              <p style={{ margin: 0 }}>Loading games…</p>
            ) : !authUser ? (
              <p style={{ margin: 0 }}>You need to be logged in to manage games.</p>
            ) : (
              <>
                {games.length > 0 ? (
                  <div style={{ marginBottom: '16px' }}>
                    <label htmlFor="gameSelect" style={{ display: 'block', marginBottom: '8px', fontWeight: 500 }}>
                      Existing games
                    </label>
                    <div style={{ display: 'flex', gap: '12px', alignItems: 'center', flexWrap: 'wrap' }}>
                      <select
                        id="gameSelect"
                        value={selectedGameId}
                        onChange={(e) => {
                          setSelectedGameId(e.target.value);
                          setConfirmedGameId(null);
                        }}
                        style={{
                          flex: 1,
                          minWidth: '220px',
                          padding: '10px',
                          border: '1px solid #ccc',
                          borderRadius: '4px',
                          fontSize: '15px'
                        }}
                      >
                        {games.map((game) => (
                          <option key={game.id} value={game.id}>
                            {game.name}
                          </option>
                        ))}
                      </select>
                      <button
                        type="button"
                        onClick={confirmSelectedGame}
                        disabled={!selectedGameId || confirmedGameId === selectedGameId}
                        style={{
                          padding: '10px 18px',
                          backgroundColor:
                            !selectedGameId || confirmedGameId === selectedGameId ? '#ccc' : '#0070f3',
                          color: 'white',
                          border: 'none',
                          borderRadius: '4px',
                          cursor:
                            !selectedGameId || confirmedGameId === selectedGameId ? 'not-allowed' : 'pointer',
                          fontWeight: 500
                        }}
                      >
                        Confirm selection
                      </button>
                    </div>
                    <p style={{ marginTop: '8px', fontSize: '14px', color: '#555' }}>
                      {confirmedGame
                        ? `Confirmed game: ${confirmedGame.name} (${confirmedGame.id})`
                        : 'Confirm a game to enable uploads.'}
                    </p>
                  </div>
                ) : (
                  <p style={{ marginBottom: '16px' }}>You don&apos;t have any games yet. Create one to get started.</p>
                )}

                <form
                  onSubmit={handleCreateGame}
                  style={{ display: 'flex', gap: '12px', alignItems: 'center', flexWrap: 'wrap' }}
                >
                  <div style={{ flex: 1, minWidth: '220px' }}>
                    <label htmlFor="newGameName" style={{ display: 'block', marginBottom: '6px', fontWeight: 500 }}>
                      New game name
                    </label>
                    <input
                      id="newGameName"
                      value={newGameName}
                      onChange={(e) => setNewGameName(e.target.value)}
                      placeholder="e.g., Settlers of Catan"
                      style={{
                        width: '100%',
                        padding: '10px',
                        border: '1px solid #ccc',
                        borderRadius: '4px',
                        fontSize: '15px'
                      }}
                    />
                  </div>
                  <button
                    type="submit"
                    disabled={creatingGame}
                    style={{
                      padding: '10px 20px',
                      backgroundColor: creatingGame ? '#ccc' : '#34a853',
                      color: 'white',
                      border: 'none',
                      borderRadius: '4px',
                      cursor: creatingGame ? 'not-allowed' : 'pointer',
                      fontWeight: 500
                    }}
                  >
                    {creatingGame ? 'Creating…' : games.length > 0 ? 'Create another game' : 'Create first game'}
                  </button>
                </form>
              </>
            )}
          </div>

          <form onSubmit={handleUpload} style={{ marginTop: '20px' }}>
            <div style={{ marginBottom: '20px' }}>
              <label style={{ display: 'block', marginBottom: '8px', fontWeight: '500' }}>Confirmed game</label>
              <div
                style={{
                  padding: '12px',
                  border: '1px solid #ddd',
                  borderRadius: '4px',
                  backgroundColor: confirmedGame ? '#fff' : '#f1f3f4',
                  color: confirmedGame ? '#202124' : '#5f6368'
                }}
              >
                {confirmedGame
                  ? `${confirmedGame.name} (${confirmedGame.id})`
                  : 'No game confirmed yet'}
              </div>
            </div>

            <div style={{ marginBottom: '20px' }}>
              <label htmlFor="fileInput" style={{ display: 'block', marginBottom: '8px', fontWeight: '500' }}>
                PDF File:
              </label>
              <input
                id="fileInput"
                type="file"
                accept="application/pdf"
                onChange={handleFileChange}
                style={{
                  width: '100%',
                  padding: '12px',
                  border: '1px solid #ddd',
                  borderRadius: '4px',
                  fontSize: '16px',
                }}
              />
              {file && (
                <p style={{ marginTop: '8px', fontSize: '14px', color: '#666' }}>
                  Selected: {file.name} ({formatFileSize(file.size)})
                </p>
              )}
            </div>

            <button
              type="submit"
              disabled={uploading || !file || !confirmedGameId}
              style={{
                padding: '12px 24px',
                backgroundColor: uploading || !file || !confirmedGameId ? '#ccc' : '#0070f3',
                color: 'white',
                border: 'none',
                borderRadius: '4px',
                fontSize: '16px',
                cursor: uploading || !file || !confirmedGameId ? 'not-allowed' : 'pointer',
                fontWeight: '500',
              }}
            >
              {uploading ? 'Uploading...' : 'Upload & Continue'}
            </button>
            {!confirmedGameId && (
              <p style={{ marginTop: '8px', fontSize: '13px', color: '#d93025' }}>
                Confirm a game to enable uploads.
              </p>
            )}
          </form>
        </div>
      )}

      {currentStep === 'parse' && (
        <div>
          <h2>Step 2: Parse PDF</h2>
          <p style={{ marginTop: '16px', marginBottom: '24px', color: '#666' }}>
            Document ID: <strong>{documentId}</strong>
          </p>
          <div style={{ marginBottom: '24px' }}>
            <div
              role="progressbar"
              aria-label="PDF processing progress"
              aria-valuenow={processingProgress}
              aria-valuemin={0}
              aria-valuemax={100}
              style={{
                width: '100%',
                backgroundColor: '#e5e7eb',
                borderRadius: '999px',
                height: '12px',
                overflow: 'hidden',
                marginBottom: '12px'
              }}
            >
              <div
                style={{
                  width: `${processingProgress}%`,
                  transition: 'width 0.6s ease',
                  backgroundColor:
                    effectiveProcessingStatus === 'completed'
                      ? '#34a853'
                      : effectiveProcessingStatus === 'failed'
                        ? '#d93025'
                        : '#0070f3',
                  height: '100%'
                }}
              />
            </div>
            <p style={{ marginBottom: '8px', color: '#444' }}>
              Processing status: <strong>{statusLabels[effectiveProcessingStatus]}</strong>
            </p>
            {pollingError && (
              <p style={{ color: '#d93025', marginBottom: '8px' }}>
                Status refresh failed: {pollingError}
              </p>
            )}
            {processingError && effectiveProcessingStatus === 'failed' && (
              <p style={{ color: '#d93025', marginBottom: '8px' }}>
                Processing error: {processingError}
              </p>
            )}
            <p style={{ marginBottom: '0', color: '#666' }}>
              The wizard will automatically continue once processing is completed.
            </p>
          </div>
          <button
            onClick={handleParse}
            disabled={parsing || !documentId}
            style={{
              padding: '12px 24px',
              backgroundColor: parsing || !documentId ? '#ccc' : '#0070f3',
              color: 'white',
              border: 'none',
              borderRadius: '4px',
              fontSize: '16px',
              cursor: parsing || !documentId ? 'not-allowed' : 'pointer',
              fontWeight: '500',
              marginRight: '12px'
            }}
          >
            {effectiveProcessingStatus !== 'completed'
              ? 'Waiting for processing...'
              : parsing
                ? 'Loading rules...'
                : 'Continue to review'}
          </button>
          <button
            onClick={resetWizard}
            style={{
              padding: '12px 24px',
              backgroundColor: '#666',
              color: 'white',
              border: 'none',
              borderRadius: '4px',
              fontSize: '16px',
              cursor: 'pointer',
              fontWeight: '500',
            }}
          >
            Start Over
          </button>
        </div>
      )}

      {currentStep === 'review' && ruleSpec && (
        <div>
          <h2>Step 3: Review & Edit Rules</h2>
          <div style={{ marginTop: '20px', marginBottom: '20px', padding: '16px', backgroundColor: '#f5f5f5', borderRadius: '4px' }}>
            <p><strong>Game ID:</strong> {ruleSpec.gameId}</p>
            <p><strong>Version:</strong> {ruleSpec.version}</p>
            <p><strong>Total Rules:</strong> {ruleSpec.rules.length}</p>
          </div>

          <div style={{ marginBottom: '20px' }}>
            {ruleSpec.rules.map((rule, index) => (
              <div key={index} style={{ marginBottom: '20px', padding: '16px', border: '1px solid #ddd', borderRadius: '4px' }}>
                <div style={{ display: 'flex', justifyContent: 'space-between', alignItems: 'flex-start', marginBottom: '12px' }}>
                  <h4 style={{ margin: 0 }}>Rule {index + 1}</h4>
                  <button
                    onClick={() => deleteRuleAtom(index)}
                    style={{
                      padding: '4px 12px',
                      backgroundColor: '#d93025',
                      color: 'white',
                      border: 'none',
                      borderRadius: '4px',
                      fontSize: '12px',
                      cursor: 'pointer'
                    }}
                  >
                    Delete
                  </button>
                </div>
                <div style={{ marginBottom: '12px' }}>
                  <label style={{ display: 'block', marginBottom: '4px', fontSize: '14px', fontWeight: '500' }}>Text:</label>
                  <textarea
                    value={rule.text}
                    onChange={(e) => updateRuleAtom(index, 'text', e.target.value)}
                    style={{
                      width: '100%',
                      padding: '8px',
                      border: '1px solid #ddd',
                      borderRadius: '4px',
                      fontSize: '14px',
                      minHeight: '60px'
                    }}
                  />
                </div>
                <div style={{ display: 'grid', gridTemplateColumns: '1fr 1fr 1fr', gap: '12px' }}>
                  <div>
                    <label style={{ display: 'block', marginBottom: '4px', fontSize: '14px', fontWeight: '500' }}>Section:</label>
                    <input
                      value={rule.section || ''}
                      onChange={(e) => updateRuleAtom(index, 'section', e.target.value)}
                      style={{ width: '100%', padding: '8px', border: '1px solid #ddd', borderRadius: '4px', fontSize: '14px' }}
                    />
                  </div>
                  <div>
                    <label style={{ display: 'block', marginBottom: '4px', fontSize: '14px', fontWeight: '500' }}>Page:</label>
                    <input
                      value={rule.page || ''}
                      onChange={(e) => updateRuleAtom(index, 'page', e.target.value)}
                      style={{ width: '100%', padding: '8px', border: '1px solid #ddd', borderRadius: '4px', fontSize: '14px' }}
                    />
                  </div>
                  <div>
                    <label style={{ display: 'block', marginBottom: '4px', fontSize: '14px', fontWeight: '500' }}>Line:</label>
                    <input
                      value={rule.line || ''}
                      onChange={(e) => updateRuleAtom(index, 'line', e.target.value)}
                      style={{ width: '100%', padding: '8px', border: '1px solid #ddd', borderRadius: '4px', fontSize: '14px' }}
                    />
                  </div>
                </div>
              </div>
            ))}
          </div>

          <button
            onClick={addRuleAtom}
            style={{
              padding: '8px 16px',
              backgroundColor: '#34a853',
              color: 'white',
              border: 'none',
              borderRadius: '4px',
              fontSize: '14px',
              cursor: 'pointer',
              marginBottom: '20px'
            }}
          >
            + Add Rule
          </button>

          <div style={{ marginTop: '20px' }}>
            <button
              onClick={handlePublish}
              disabled={publishing}
              style={{
                padding: '12px 24px',
                backgroundColor: publishing ? '#ccc' : '#0070f3',
                color: 'white',
                border: 'none',
                borderRadius: '4px',
                fontSize: '16px',
                cursor: publishing ? 'not-allowed' : 'pointer',
                fontWeight: '500',
                marginRight: '12px'
              }}
            >
              {publishing ? 'Publishing...' : 'Publish RuleSpec'}
            </button>
            <button
              onClick={() => setCurrentStep('parse')}
              style={{
                padding: '12px 24px',
                backgroundColor: '#666',
                color: 'white',
                border: 'none',
                borderRadius: '4px',
                fontSize: '16px',
                cursor: 'pointer',
                fontWeight: '500',
                marginRight: '12px'
              }}
            >
              ← Back
            </button>
            <button
              onClick={resetWizard}
              style={{
                padding: '12px 24px',
                backgroundColor: '#d93025',
                color: 'white',
                border: 'none',
                borderRadius: '4px',
                fontSize: '16px',
                cursor: 'pointer',
                fontWeight: '500',
              }}
            >
              Cancel
            </button>
          </div>
        </div>
      )}

          {currentStep === 'publish' && (
            <div>
              <h2>Step 4: Published Successfully! ✅</h2>
              <p style={{ marginTop: '16px', marginBottom: '24px', fontSize: '16px' }}>
                Your RuleSpec for <strong>{ruleSpec?.gameId ?? confirmedGameId ?? 'unknown game'}</strong> has been
                published successfully!
              </p>
              <div style={{ marginTop: '20px' }}>
                <button
                  onClick={resetWizard}
                  style={{
                    padding: '12px 24px',
                    backgroundColor: '#0070f3',
                    color: 'white',
                    border: 'none',
                    borderRadius: '4px',
                    fontSize: '16px',
                    cursor: 'pointer',
                    fontWeight: '500',
                    marginRight: '12px'
                  }}
                >
                  Import Another PDF
                </button>
                <Link
                  href={`/editor?gameId=${ruleSpec?.gameId ?? confirmedGameId ?? ''}`}
                  style={{
                    padding: '12px 24px',
                    backgroundColor: '#34a853',
                    color: 'white',
                    textDecoration: 'none',
                    borderRadius: '4px',
                    fontSize: '16px',
                    fontWeight: '500',
                    display: 'inline-block'
                  }}
                >
                  Edit in RuleSpec Editor
                </Link>
              </div>
            </div>
          )}
        </>
      )}
    </div>
  );
}<|MERGE_RESOLUTION|>--- conflicted
+++ resolved
@@ -76,45 +76,10 @@
   const [ruleSpec, setRuleSpec] = useState<RuleSpec | null>(null);
   const [pdfs, setPdfs] = useState<PdfDocument[]>([]);
   const [loadingPdfs, setLoadingPdfs] = useState(false);
-<<<<<<< HEAD
-  const isUnauthorizedRole = authUser !== null && authUser.role !== 'Admin' && authUser.role !== 'Editor';
-
-  const renderUnauthorizedState = () => (
-    <div
-      style={{
-        padding: '32px',
-        borderRadius: '8px',
-        border: '1px solid #f0cfcf',
-        backgroundColor: '#fff5f5'
-      }}
-    >
-      <h2 style={{ marginTop: 0, marginBottom: '12px' }}>Accesso negato</h2>
-      <p style={{ marginBottom: '20px', color: '#444', lineHeight: 1.5 }}>
-        Solo gli utenti con ruolo <strong>Admin</strong> o <strong>Editor</strong> possono utilizzare il wizard di
-        importazione dei PDF.
-      </p>
-      <Link
-        href="/"
-        style={{
-          display: 'inline-block',
-          padding: '10px 18px',
-          backgroundColor: '#0070f3',
-          color: '#fff',
-          borderRadius: '4px',
-          textDecoration: 'none',
-          fontWeight: 500
-        }}
-      >
-        Torna alla home
-      </Link>
-    </div>
-  );
-=======
   const [processingStatus, setProcessingStatus] = useState<ProcessingStatus | null>(null);
   const [processingError, setProcessingError] = useState<string | null>(null);
   const [pollingError, setPollingError] = useState<string | null>(null);
   const [autoAdvanceTriggered, setAutoAdvanceTriggered] = useState(false);
->>>>>>> e19bb1d4
 
   const API_BASE = process.env.NEXT_PUBLIC_API_BASE || 'http://localhost:8080';
 
