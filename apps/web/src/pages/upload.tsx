import { useCallback, useEffect, useState } from 'react';
import Link from 'next/link';
import { api } from '../lib/api';

interface PdfDocument {
  id: string;
  fileName: string;
  fileSizeBytes: number;
  uploadedAt: string;
  uploadedByUserId: string;
}

type ProcessingStatus = 'pending' | 'processing' | 'completed' | 'failed';

interface PdfProcessingResponse {
  id: string;
  fileName: string;
  extractedText?: string | null;
  processingStatus: ProcessingStatus;
  processedAt?: string | null;
  pageCount?: number | null;
  characterCount?: number | null;
  processingError?: string | null;
}

interface RuleAtom {
  id: string;
  text: string;
  section?: string | null;
  page?: string | null;
  line?: string | null;
}

interface RuleSpec {
  gameId: string;
  version: string;
  createdAt: string;
  rules: RuleAtom[];
}

interface GameSummary {
  id: string;
  name: string;
  createdAt: string;
}

interface AuthUser {
  id: string;
  email: string;
  displayName?: string | null;
  role: string;
}

interface AuthResponse {
  user: AuthUser;
  expiresAt: string;
}

type WizardStep = 'upload' | 'parse' | 'review' | 'publish';

export default function UploadPage() {
  const [currentStep, setCurrentStep] = useState<WizardStep>('upload');
  const [authUser, setAuthUser] = useState<AuthUser | null>(null);
  const [games, setGames] = useState<GameSummary[]>([]);
  const [loadingGames, setLoadingGames] = useState(true);
  const [selectedGameId, setSelectedGameId] = useState('');
  const [confirmedGameId, setConfirmedGameId] = useState<string | null>(null);
  const [newGameName, setNewGameName] = useState('');
  const [creatingGame, setCreatingGame] = useState(false);
  const [file, setFile] = useState<File | null>(null);
  const [uploading, setUploading] = useState(false);
  const [parsing, setParsing] = useState(false);
  const [publishing, setPublishing] = useState(false);
  const [message, setMessage] = useState('');
  const [documentId, setDocumentId] = useState<string>('');
  const [ruleSpec, setRuleSpec] = useState<RuleSpec | null>(null);
  const [pdfs, setPdfs] = useState<PdfDocument[]>([]);
  const [loadingPdfs, setLoadingPdfs] = useState(false);
  const [processingStatus, setProcessingStatus] = useState<ProcessingStatus | null>(null);
  const [processingError, setProcessingError] = useState<string | null>(null);
  const [pollingError, setPollingError] = useState<string | null>(null);
  const [autoAdvanceTriggered, setAutoAdvanceTriggered] = useState(false);

  const API_BASE = process.env.NEXT_PUBLIC_API_BASE || 'http://localhost:8080';

  const loadPdfs = async (gameId: string) => {
    if (!gameId) {
      return;
    }

    setLoadingPdfs(true);
    try {
      const response = await fetch(`${API_BASE}/games/${gameId}/pdfs`, {
        credentials: 'include',
      });

      if (response.ok) {
        const data = await response.json();
        setPdfs(data.pdfs || []);
      } else {
        console.error('Failed to load PDFs:', response.statusText);
      }
    } catch (error) {
      console.error('Failed to load PDFs:', error);
    } finally {
      setLoadingPdfs(false);
    }
  };

  const initialize = async () => {
    setLoadingGames(true);
    try {
      const me = await api.get<AuthResponse>('/auth/me');
      if (!me) {
        setAuthUser(null);
        setGames([]);
        setSelectedGameId('');
        setConfirmedGameId(null);
        return;
      }

      setAuthUser(me.user);
      const fetchedGames = (await api.get<GameSummary[]>('/games')) ?? [];
      setGames(fetchedGames);
      if (fetchedGames.length > 0) {
        setSelectedGameId(fetchedGames[0].id);
      }
    } catch (error) {
      console.error('Failed to load games', error);
      setMessage('❌ Unable to load games. Please refresh and try again.');
    } finally {
      setLoadingGames(false);
    }
  };

  useEffect(() => {
    void initialize();
  }, []);

  useEffect(() => {
    if (confirmedGameId) {
      void loadPdfs(confirmedGameId);
    } else {
      setPdfs([]);
    }
  }, [confirmedGameId]);

  const handleFileChange = (e: React.ChangeEvent<HTMLInputElement>) => {
    if (e.target.files && e.target.files[0]) {
      setFile(e.target.files[0]);
      setMessage('');
    }
  };

  const handleUpload = async (e: React.FormEvent) => {
    e.preventDefault();

    if (!file) {
      setMessage('Please select a PDF file');
      return;
    }

    if (!confirmedGameId) {
      setMessage('Please confirm a game before uploading');
      return;
    }

    setUploading(true);
    setMessage('');

    try {
      const formData = new FormData();
      formData.append('file', file);
      formData.append('gameId', confirmedGameId);

      const response = await fetch(`${API_BASE}/ingest/pdf`, {
        method: 'POST',
        body: formData,
        credentials: 'include',
      });

      if (response.ok) {
        const data = await response.json();
        setDocumentId(data.documentId);
        setMessage(`✅ PDF uploaded successfully! Document ID: ${data.documentId}`);
        setProcessingStatus('pending');
        setProcessingError(null);
        setPollingError(null);
        setAutoAdvanceTriggered(false);
        setCurrentStep('parse');
      } else {
        const error = await response.json();
        setMessage(`❌ Upload failed: ${error.error || response.statusText}`);
      }
    } catch (error) {
      setMessage(`❌ Upload failed: ${error instanceof Error ? error.message : 'Unknown error'}`);
    } finally {
      setUploading(false);
    }
  };

  const handleParse = useCallback(async () => {
    if (!confirmedGameId) {
      setMessage('Please confirm a game before parsing');
      return;
    }

    if (!documentId) {
      setMessage('Please upload a PDF before parsing');
      return;
    }

    setParsing(true);
    setMessage('');
    setRuleSpec(null);

    try {
<<<<<<< HEAD
=======
      const fetchedRuleSpec = await api.get<RuleSpec>(`/games/${confirmedGameId}/rulespec`);

      if (!fetchedRuleSpec) {
        setMessage('❌ Parse failed: Unable to load RuleSpec.');
        return;
      }

      setRuleSpec(fetchedRuleSpec);
>>>>>>> 0085f95f
      const response = await fetch(`${API_BASE}/ingest/pdf/${documentId}/rulespec`, {
        method: 'POST',
        credentials: 'include'
      });

      if (!response.ok) {
        let errorMessage = response.statusText;
        try {
          const errorBody = await response.json();
<<<<<<< HEAD
          if (errorBody && typeof errorBody === 'object' && 'error' in errorBody) {
            errorMessage = String(errorBody.error);
          }
        } catch (error) {
          // Ignore JSON parsing errors and use status text
=======
          if (errorBody?.error) {
            errorMessage = errorBody.error;
          }
        } catch (jsonError) {
          console.warn('Failed to parse error response', jsonError);
>>>>>>> 0085f95f
        }
        throw new Error(errorMessage);
      }

<<<<<<< HEAD
      const parsed = (await response.json()) as RuleSpec;
      const normalized: RuleSpec = {
        ...parsed,
        rules: Array.isArray(parsed.rules) ? parsed.rules : []
      };

      setRuleSpec(normalized);
=======
      const spec = (await response.json()) as RuleSpec;

      setRuleSpec(spec);
>>>>>>> 0085f95f
      setMessage('✅ PDF parsed successfully!');
      setCurrentStep('review');
    } catch (error) {
      setMessage(`❌ Parse failed: ${error instanceof Error ? error.message : 'Unknown error'}`);
    } finally {
      setParsing(false);
    }
  }, [confirmedGameId]);

  useEffect(() => {
    if (currentStep !== 'parse' || !documentId) {
      return;
    }

    let cancelled = false;
    let timeout: ReturnType<typeof setTimeout> | undefined;

    const pollStatus = async () => {
      try {
        const response = await fetch(`${API_BASE}/pdfs/${documentId}/text`, {
          credentials: 'include'
        });

        if (!response.ok) {
          const errorBody = await response.json().catch(() => null);
          if (!cancelled) {
            setPollingError(errorBody?.error ?? response.statusText);
          }
          if (!cancelled) {
            timeout = setTimeout(pollStatus, 4000);
          }
          return;
        }

        const data: PdfProcessingResponse = await response.json();
        if (cancelled) {
          return;
        }

        setProcessingStatus(data.processingStatus);
        setProcessingError(data.processingError ?? null);
        setPollingError(null);

        if (data.processingStatus === 'failed') {
          setMessage(`❌ Parse failed: ${data.processingError ?? 'Processing failed. Please try again.'}`);
          return;
        }

        if (data.processingStatus === 'completed') {
          return;
        }

        timeout = setTimeout(pollStatus, 2000);
      } catch (error) {
        if (cancelled) {
          return;
        }
        setPollingError(error instanceof Error ? error.message : 'Unknown error');
        timeout = setTimeout(pollStatus, 4000);
      }
    };

    pollStatus();

    return () => {
      cancelled = true;
      if (timeout) {
        clearTimeout(timeout);
      }
    };
  }, [API_BASE, currentStep, documentId]);

  useEffect(() => {
    if (currentStep !== 'parse') {
      return;
    }

    if (processingStatus === 'completed' && !autoAdvanceTriggered) {
      setAutoAdvanceTriggered(true);
      void handleParse();
    }
  }, [autoAdvanceTriggered, currentStep, handleParse, processingStatus]);

  const handlePublish = async () => {
    if (!ruleSpec || !confirmedGameId) {
      setMessage('No RuleSpec or game selected to publish');
      return;
    }

    setPublishing(true);
    setMessage('');

    try {
      const response = await fetch(`${API_BASE}/games/${confirmedGameId}/rulespec`, {
        method: 'PUT',
        headers: { 'Content-Type': 'application/json' },
        credentials: 'include',
        body: JSON.stringify(ruleSpec)
      });

      if (response.ok) {
        setMessage('✅ RuleSpec published successfully!');
        setCurrentStep('publish');
      } else {
        const error = await response.json();
        setMessage(`❌ Publish failed: ${error.error || response.statusText}`);
      }
    } catch (error) {
      setMessage(`❌ Publish failed: ${error instanceof Error ? error.message : 'Unknown error'}`);
    } finally {
      setPublishing(false);
    }
  };

  const resetWizard = () => {
    setCurrentStep('upload');
    setFile(null);
    setDocumentId('');
    setRuleSpec(null);
    setMessage('');
    setProcessingStatus(null);
    setProcessingError(null);
    setPollingError(null);
    setAutoAdvanceTriggered(false);
    const fileInput = document.getElementById('fileInput') as HTMLInputElement;
    if (fileInput) {
      fileInput.value = '';
    }
  };

  const updateRuleAtom = (index: number, field: keyof RuleAtom, value: string) => {
    if (!ruleSpec) return;
    const updatedRules = [...ruleSpec.rules];
    updatedRules[index] = { ...updatedRules[index], [field]: value };
    setRuleSpec({ ...ruleSpec, rules: updatedRules });
  };

  const deleteRuleAtom = (index: number) => {
    if (!ruleSpec) return;
    const updatedRules = ruleSpec.rules.filter((_, i) => i !== index);
    setRuleSpec({ ...ruleSpec, rules: updatedRules });
  };

  const addRuleAtom = () => {
    if (!ruleSpec) return;
    const newRule: RuleAtom = {
      id: String(ruleSpec.rules.length + 1),
      text: '',
      section: null,
      page: null,
      line: null
    };
    setRuleSpec({ ...ruleSpec, rules: [...ruleSpec.rules, newRule] });
  };

  const confirmSelectedGame = () => {
    if (!selectedGameId) {
      setMessage('Please choose a game to confirm');
      return;
    }

    setConfirmedGameId(selectedGameId);
    setMessage('');
  };

  const handleCreateGame = async (e: React.FormEvent) => {
    e.preventDefault();

    if (!authUser) {
      setMessage('You must be logged in to create a game');
      return;
    }

    const trimmedName = newGameName.trim();
    if (!trimmedName) {
      setMessage('Please enter a game name');
      return;
    }

    setCreatingGame(true);
    setMessage('');

    try {
      const created = await api.post<GameSummary>('/games', {
        name: trimmedName
      });

      const updatedGames = [...games.filter(game => game.id !== created.id), created].sort((a, b) =>
        a.name.localeCompare(b.name)
      );
      setGames(updatedGames);
      setSelectedGameId(created.id);
      setConfirmedGameId(created.id);
      setNewGameName('');
      setMessage(`✅ Game "${created.name}" created`);
    } catch (error) {
      setMessage(`❌ Failed to create game: ${error instanceof Error ? error.message : 'Unknown error'}`);
    } finally {
      setCreatingGame(false);
    }
  };

  const formatFileSize = (bytes: number) => {
    if (bytes < 1024) {
      return bytes + ' B';
    }
    if (bytes < 1024 * 1024) {
      return (bytes / 1024).toFixed(1) + ' KB';
    }
    return (bytes / (1024 * 1024)).toFixed(1) + ' MB';
  };

  const formatDate = (dateString: string) => {
    const date = new Date(dateString);
    return date.toLocaleString();
  };

  const selectedGame = games.find(game => game.id === selectedGameId) ?? null;
  const confirmedGame = confirmedGameId ? games.find(game => game.id === confirmedGameId) ?? null : null;
  const statusLabels: Record<ProcessingStatus, string> = {
    pending: 'Pending',
    processing: 'Processing',
    completed: 'Completed',
    failed: 'Failed'
  };
  const statusProgress: Record<ProcessingStatus, number> = {
    pending: 20,
    processing: 65,
    completed: 100,
    failed: 100
  };
  const effectiveProcessingStatus: ProcessingStatus = processingStatus ?? 'pending';
  const processingProgress = statusProgress[effectiveProcessingStatus];

  const renderStepIndicator = () => {
    const steps: WizardStep[] = ['upload', 'parse', 'review', 'publish'];
    const stepLabels = {
      upload: '1. Upload',
      parse: '2. Parse',
      review: '3. Review',
      publish: '4. Publish'
    };

    return (
      <div style={{ display: 'flex', justifyContent: 'space-between', marginBottom: '30px', padding: '20px 0' }}>
        {steps.map((step, index) => {
          const isActive = currentStep === step;
          const isPast = steps.indexOf(currentStep) > index;
          return (
            <div key={step} style={{ flex: 1, textAlign: 'center' }}>
              <div
                style={{
                  width: '40px',
                  height: '40px',
                  borderRadius: '50%',
                  backgroundColor: isActive ? '#0070f3' : isPast ? '#34a853' : '#ddd',
                  color: 'white',
                  display: 'flex',
                  alignItems: 'center',
                  justifyContent: 'center',
                  margin: '0 auto 8px',
                  fontWeight: 'bold'
                }}
              >
                {index + 1}
              </div>
              <div style={{ fontSize: '14px', color: isActive ? '#0070f3' : isPast ? '#34a853' : '#666' }}>
                {stepLabels[step]}
              </div>
            </div>
          );
        })}
      </div>
    );
  };

  return (
    <div style={{ padding: '40px', maxWidth: '900px', margin: '0 auto', fontFamily: 'system-ui, sans-serif' }}>
      <div style={{ marginBottom: '20px' }}>
        <Link href="/" style={{ color: '#0070f3', textDecoration: 'none' }}>
          ← Back to Home
        </Link>
      </div>

      <h1 style={{ marginBottom: '10px' }}>PDF Import Wizard</h1>
      <p style={{ color: '#666', marginBottom: '30px' }}>Upload, parse, review, and publish game rules</p>

      {renderStepIndicator()}

      {message && (
        <div
          style={{
            padding: '16px',
            backgroundColor: message.startsWith('✅') ? '#e8f5e9' : '#ffebee',
            borderRadius: '4px',
            marginBottom: '20px',
            fontSize: '14px',
          }}
        >
          {message}
        </div>
      )}

      {currentStep === 'upload' && (
        <div>
          <h2>Step 1: Upload PDF</h2>
          <div
            style={{
              marginTop: '20px',
              marginBottom: '24px',
              padding: '16px',
              border: '1px solid #e0e0e0',
              borderRadius: '6px',
              backgroundColor: '#f9fafb'
            }}
          >
            <h3 style={{ marginTop: 0, marginBottom: '12px' }}>Game selection</h3>
            {loadingGames ? (
              <p style={{ margin: 0 }}>Loading games…</p>
            ) : !authUser ? (
              <p style={{ margin: 0 }}>You need to be logged in to manage games.</p>
            ) : (
              <>
                {games.length > 0 ? (
                  <div style={{ marginBottom: '16px' }}>
                    <label htmlFor="gameSelect" style={{ display: 'block', marginBottom: '8px', fontWeight: 500 }}>
                      Existing games
                    </label>
                    <div style={{ display: 'flex', gap: '12px', alignItems: 'center', flexWrap: 'wrap' }}>
                      <select
                        id="gameSelect"
                        value={selectedGameId}
                        onChange={(e) => {
                          setSelectedGameId(e.target.value);
                          setConfirmedGameId(null);
                        }}
                        style={{
                          flex: 1,
                          minWidth: '220px',
                          padding: '10px',
                          border: '1px solid #ccc',
                          borderRadius: '4px',
                          fontSize: '15px'
                        }}
                      >
                        {games.map((game) => (
                          <option key={game.id} value={game.id}>
                            {game.name}
                          </option>
                        ))}
                      </select>
                      <button
                        type="button"
                        onClick={confirmSelectedGame}
                        disabled={!selectedGameId || confirmedGameId === selectedGameId}
                        style={{
                          padding: '10px 18px',
                          backgroundColor:
                            !selectedGameId || confirmedGameId === selectedGameId ? '#ccc' : '#0070f3',
                          color: 'white',
                          border: 'none',
                          borderRadius: '4px',
                          cursor:
                            !selectedGameId || confirmedGameId === selectedGameId ? 'not-allowed' : 'pointer',
                          fontWeight: 500
                        }}
                      >
                        Confirm selection
                      </button>
                    </div>
                    <p style={{ marginTop: '8px', fontSize: '14px', color: '#555' }}>
                      {confirmedGame
                        ? `Confirmed game: ${confirmedGame.name} (${confirmedGame.id})`
                        : 'Confirm a game to enable uploads.'}
                    </p>
                  </div>
                ) : (
                  <p style={{ marginBottom: '16px' }}>You don&apos;t have any games yet. Create one to get started.</p>
                )}

                <form
                  onSubmit={handleCreateGame}
                  style={{ display: 'flex', gap: '12px', alignItems: 'center', flexWrap: 'wrap' }}
                >
                  <div style={{ flex: 1, minWidth: '220px' }}>
                    <label htmlFor="newGameName" style={{ display: 'block', marginBottom: '6px', fontWeight: 500 }}>
                      New game name
                    </label>
                    <input
                      id="newGameName"
                      value={newGameName}
                      onChange={(e) => setNewGameName(e.target.value)}
                      placeholder="e.g., Settlers of Catan"
                      style={{
                        width: '100%',
                        padding: '10px',
                        border: '1px solid #ccc',
                        borderRadius: '4px',
                        fontSize: '15px'
                      }}
                    />
                  </div>
                  <button
                    type="submit"
                    disabled={creatingGame}
                    style={{
                      padding: '10px 20px',
                      backgroundColor: creatingGame ? '#ccc' : '#34a853',
                      color: 'white',
                      border: 'none',
                      borderRadius: '4px',
                      cursor: creatingGame ? 'not-allowed' : 'pointer',
                      fontWeight: 500
                    }}
                  >
                    {creatingGame ? 'Creating…' : games.length > 0 ? 'Create another game' : 'Create first game'}
                  </button>
                </form>
              </>
            )}
          </div>

          <form onSubmit={handleUpload} style={{ marginTop: '20px' }}>
            <div style={{ marginBottom: '20px' }}>
              <label style={{ display: 'block', marginBottom: '8px', fontWeight: '500' }}>Confirmed game</label>
              <div
                style={{
                  padding: '12px',
                  border: '1px solid #ddd',
                  borderRadius: '4px',
                  backgroundColor: confirmedGame ? '#fff' : '#f1f3f4',
                  color: confirmedGame ? '#202124' : '#5f6368'
                }}
              >
                {confirmedGame
                  ? `${confirmedGame.name} (${confirmedGame.id})`
                  : 'No game confirmed yet'}
              </div>
            </div>

            <div style={{ marginBottom: '20px' }}>
              <label htmlFor="fileInput" style={{ display: 'block', marginBottom: '8px', fontWeight: '500' }}>
                PDF File:
              </label>
              <input
                id="fileInput"
                type="file"
                accept="application/pdf"
                onChange={handleFileChange}
                style={{
                  width: '100%',
                  padding: '12px',
                  border: '1px solid #ddd',
                  borderRadius: '4px',
                  fontSize: '16px',
                }}
              />
              {file && (
                <p style={{ marginTop: '8px', fontSize: '14px', color: '#666' }}>
                  Selected: {file.name} ({formatFileSize(file.size)})
                </p>
              )}
            </div>

            <button
              type="submit"
              disabled={uploading || !file || !confirmedGameId}
              style={{
                padding: '12px 24px',
                backgroundColor: uploading || !file || !confirmedGameId ? '#ccc' : '#0070f3',
                color: 'white',
                border: 'none',
                borderRadius: '4px',
                fontSize: '16px',
                cursor: uploading || !file || !confirmedGameId ? 'not-allowed' : 'pointer',
                fontWeight: '500',
              }}
            >
              {uploading ? 'Uploading...' : 'Upload & Continue'}
            </button>
            {!confirmedGameId && (
              <p style={{ marginTop: '8px', fontSize: '13px', color: '#d93025' }}>
                Confirm a game to enable uploads.
              </p>
            )}
          </form>
        </div>
      )}

      {currentStep === 'parse' && (
        <div>
          <h2>Step 2: Parse PDF</h2>
          <p style={{ marginTop: '16px', marginBottom: '24px', color: '#666' }}>
            Document ID: <strong>{documentId}</strong>
          </p>
          <div style={{ marginBottom: '24px' }}>
            <div
              role="progressbar"
              aria-label="PDF processing progress"
              aria-valuenow={processingProgress}
              aria-valuemin={0}
              aria-valuemax={100}
              style={{
                width: '100%',
                backgroundColor: '#e5e7eb',
                borderRadius: '999px',
                height: '12px',
                overflow: 'hidden',
                marginBottom: '12px'
              }}
            >
              <div
                style={{
                  width: `${processingProgress}%`,
                  transition: 'width 0.6s ease',
                  backgroundColor:
                    effectiveProcessingStatus === 'completed'
                      ? '#34a853'
                      : effectiveProcessingStatus === 'failed'
                        ? '#d93025'
                        : '#0070f3',
                  height: '100%'
                }}
              />
            </div>
            <p style={{ marginBottom: '8px', color: '#444' }}>
              Processing status: <strong>{statusLabels[effectiveProcessingStatus]}</strong>
            </p>
            {pollingError && (
              <p style={{ color: '#d93025', marginBottom: '8px' }}>
                Status refresh failed: {pollingError}
              </p>
            )}
            {processingError && effectiveProcessingStatus === 'failed' && (
              <p style={{ color: '#d93025', marginBottom: '8px' }}>
                Processing error: {processingError}
              </p>
            )}
            <p style={{ marginBottom: '0', color: '#666' }}>
              The wizard will automatically continue once processing is completed.
            </p>
          </div>
          <button
            onClick={handleParse}
            disabled={parsing || !documentId}
            style={{
              padding: '12px 24px',
              backgroundColor: parsing || !documentId ? '#ccc' : '#0070f3',
              color: 'white',
              border: 'none',
              borderRadius: '4px',
              fontSize: '16px',
              cursor: parsing || !documentId ? 'not-allowed' : 'pointer',
              fontWeight: '500',
              marginRight: '12px'
            }}
          >
            {effectiveProcessingStatus !== 'completed'
              ? 'Waiting for processing...'
              : parsing
                ? 'Loading rules...'
                : 'Continue to review'}
          </button>
          <button
            onClick={resetWizard}
            style={{
              padding: '12px 24px',
              backgroundColor: '#666',
              color: 'white',
              border: 'none',
              borderRadius: '4px',
              fontSize: '16px',
              cursor: 'pointer',
              fontWeight: '500',
            }}
          >
            Start Over
          </button>
        </div>
      )}

      {currentStep === 'review' && ruleSpec && (
        <div>
          <h2>Step 3: Review & Edit Rules</h2>
          <div style={{ marginTop: '20px', marginBottom: '20px', padding: '16px', backgroundColor: '#f5f5f5', borderRadius: '4px' }}>
            <p><strong>Game ID:</strong> {ruleSpec.gameId}</p>
            <p><strong>Version:</strong> {ruleSpec.version}</p>
            <p><strong>Total Rules:</strong> {ruleSpec.rules.length}</p>
          </div>

          <div style={{ marginBottom: '20px' }}>
            {ruleSpec.rules.map((rule, index) => (
              <div key={index} style={{ marginBottom: '20px', padding: '16px', border: '1px solid #ddd', borderRadius: '4px' }}>
                <div style={{ display: 'flex', justifyContent: 'space-between', alignItems: 'flex-start', marginBottom: '12px' }}>
                  <h4 style={{ margin: 0 }}>Rule {index + 1}</h4>
                  <button
                    onClick={() => deleteRuleAtom(index)}
                    style={{
                      padding: '4px 12px',
                      backgroundColor: '#d93025',
                      color: 'white',
                      border: 'none',
                      borderRadius: '4px',
                      fontSize: '12px',
                      cursor: 'pointer'
                    }}
                  >
                    Delete
                  </button>
                </div>
                <div style={{ marginBottom: '12px' }}>
                  <label style={{ display: 'block', marginBottom: '4px', fontSize: '14px', fontWeight: '500' }}>Text:</label>
                  <textarea
                    value={rule.text}
                    onChange={(e) => updateRuleAtom(index, 'text', e.target.value)}
                    style={{
                      width: '100%',
                      padding: '8px',
                      border: '1px solid #ddd',
                      borderRadius: '4px',
                      fontSize: '14px',
                      minHeight: '60px'
                    }}
                  />
                </div>
                <div style={{ display: 'grid', gridTemplateColumns: '1fr 1fr 1fr', gap: '12px' }}>
                  <div>
                    <label style={{ display: 'block', marginBottom: '4px', fontSize: '14px', fontWeight: '500' }}>Section:</label>
                    <input
                      value={rule.section || ''}
                      onChange={(e) => updateRuleAtom(index, 'section', e.target.value)}
                      style={{ width: '100%', padding: '8px', border: '1px solid #ddd', borderRadius: '4px', fontSize: '14px' }}
                    />
                  </div>
                  <div>
                    <label style={{ display: 'block', marginBottom: '4px', fontSize: '14px', fontWeight: '500' }}>Page:</label>
                    <input
                      value={rule.page || ''}
                      onChange={(e) => updateRuleAtom(index, 'page', e.target.value)}
                      style={{ width: '100%', padding: '8px', border: '1px solid #ddd', borderRadius: '4px', fontSize: '14px' }}
                    />
                  </div>
                  <div>
                    <label style={{ display: 'block', marginBottom: '4px', fontSize: '14px', fontWeight: '500' }}>Line:</label>
                    <input
                      value={rule.line || ''}
                      onChange={(e) => updateRuleAtom(index, 'line', e.target.value)}
                      style={{ width: '100%', padding: '8px', border: '1px solid #ddd', borderRadius: '4px', fontSize: '14px' }}
                    />
                  </div>
                </div>
              </div>
            ))}
          </div>

          <button
            onClick={addRuleAtom}
            style={{
              padding: '8px 16px',
              backgroundColor: '#34a853',
              color: 'white',
              border: 'none',
              borderRadius: '4px',
              fontSize: '14px',
              cursor: 'pointer',
              marginBottom: '20px'
            }}
          >
            + Add Rule
          </button>

          <div style={{ marginTop: '20px' }}>
            <button
              onClick={handlePublish}
              disabled={publishing}
              style={{
                padding: '12px 24px',
                backgroundColor: publishing ? '#ccc' : '#0070f3',
                color: 'white',
                border: 'none',
                borderRadius: '4px',
                fontSize: '16px',
                cursor: publishing ? 'not-allowed' : 'pointer',
                fontWeight: '500',
                marginRight: '12px'
              }}
            >
              {publishing ? 'Publishing...' : 'Publish RuleSpec'}
            </button>
            <button
              onClick={() => setCurrentStep('parse')}
              style={{
                padding: '12px 24px',
                backgroundColor: '#666',
                color: 'white',
                border: 'none',
                borderRadius: '4px',
                fontSize: '16px',
                cursor: 'pointer',
                fontWeight: '500',
                marginRight: '12px'
              }}
            >
              ← Back
            </button>
            <button
              onClick={resetWizard}
              style={{
                padding: '12px 24px',
                backgroundColor: '#d93025',
                color: 'white',
                border: 'none',
                borderRadius: '4px',
                fontSize: '16px',
                cursor: 'pointer',
                fontWeight: '500',
              }}
            >
              Cancel
            </button>
          </div>
        </div>
      )}

      {currentStep === 'publish' && (
        <div>
          <h2>Step 4: Published Successfully! ✅</h2>
          <p style={{ marginTop: '16px', marginBottom: '24px', fontSize: '16px' }}>
            Your RuleSpec for <strong>{ruleSpec?.gameId ?? confirmedGameId ?? 'unknown game'}</strong> has been
            published successfully!
          </p>
          <div style={{ marginTop: '20px' }}>
            <button
              onClick={resetWizard}
              style={{
                padding: '12px 24px',
                backgroundColor: '#0070f3',
                color: 'white',
                border: 'none',
                borderRadius: '4px',
                fontSize: '16px',
                cursor: 'pointer',
                fontWeight: '500',
                marginRight: '12px'
              }}
            >
              Import Another PDF
            </button>
            <Link
              href={`/editor?gameId=${ruleSpec?.gameId ?? confirmedGameId ?? ''}`}
              style={{
                padding: '12px 24px',
                backgroundColor: '#34a853',
                color: 'white',
                textDecoration: 'none',
                borderRadius: '4px',
                fontSize: '16px',
                fontWeight: '500',
                display: 'inline-block'
              }}
            >
              Edit in RuleSpec Editor
            </Link>
          </div>
        </div>
      )}
    </div>
  );
}<|MERGE_RESOLUTION|>--- conflicted
+++ resolved
@@ -215,8 +215,6 @@
     setRuleSpec(null);
 
     try {
-<<<<<<< HEAD
-=======
       const fetchedRuleSpec = await api.get<RuleSpec>(`/games/${confirmedGameId}/rulespec`);
 
       if (!fetchedRuleSpec) {
@@ -225,7 +223,6 @@
       }
 
       setRuleSpec(fetchedRuleSpec);
->>>>>>> 0085f95f
       const response = await fetch(`${API_BASE}/ingest/pdf/${documentId}/rulespec`, {
         method: 'POST',
         credentials: 'include'
@@ -235,36 +232,18 @@
         let errorMessage = response.statusText;
         try {
           const errorBody = await response.json();
-<<<<<<< HEAD
-          if (errorBody && typeof errorBody === 'object' && 'error' in errorBody) {
-            errorMessage = String(errorBody.error);
-          }
-        } catch (error) {
-          // Ignore JSON parsing errors and use status text
-=======
           if (errorBody?.error) {
             errorMessage = errorBody.error;
           }
         } catch (jsonError) {
           console.warn('Failed to parse error response', jsonError);
->>>>>>> 0085f95f
         }
         throw new Error(errorMessage);
       }
 
-<<<<<<< HEAD
-      const parsed = (await response.json()) as RuleSpec;
-      const normalized: RuleSpec = {
-        ...parsed,
-        rules: Array.isArray(parsed.rules) ? parsed.rules : []
-      };
-
-      setRuleSpec(normalized);
-=======
       const spec = (await response.json()) as RuleSpec;
 
       setRuleSpec(spec);
->>>>>>> 0085f95f
       setMessage('✅ PDF parsed successfully!');
       setCurrentStep('review');
     } catch (error) {
