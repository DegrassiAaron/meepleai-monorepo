import { FormEvent, useCallback, useEffect, useRef, useState } from "react";
import Link from "next/link";
import { api } from "../lib/api";
import { useChatStreaming } from "../lib/hooks/useChatStreaming";
import { FollowUpQuestions } from "../components/FollowUpQuestions";
import { SkeletonLoader, TypingIndicator, MessageAnimator, LoadingButton } from "@/components/loading";
import { AnimatePresence } from "framer-motion";
import { ExportChatModal } from "@/components/ExportChatModal";

// Type definitions
type AuthUser = {
  id: string;
  email: string;
  displayName?: string | null;
  role: string;
};

type AuthResponse = {
  user: AuthUser;
  expiresAt: string;
};

type Game = {
  id: string;
  name: string;
};

type Agent = {
  id: string;
  gameId: string;
  name: string;
  kind: string;
  createdAt: string;
};

type Chat = {
  id: string;
  gameId: string;
  gameName: string;
  agentId: string;
  agentName: string;
  startedAt: string;
  lastMessageAt: string | null;
};

type ChatMessage = {
  id: string;
  level: string;
  message: string;
  metadataJson: string | null;
  createdAt: string;
  updatedAt: string | null; // CHAT-06: Track message edits
  isDeleted: boolean; // CHAT-06: Soft delete flag
  isInvalidated: boolean; // CHAT-06: Invalidation due to prior edit/delete
};

type ChatWithHistory = Chat & {
  messages: ChatMessage[];
};

type Snippet = {
  text: string;
  source: string;
  page?: number | null;
  line?: number | null;
};

type Message = {
  id: string;
  role: "user" | "assistant";
  content: string;
  snippets?: Snippet[];
  followUpQuestions?: string[]; // CHAT-02: AI-generated follow-up questions
  feedback?: "helpful" | "not-helpful" | null;
  endpoint?: string;
  gameId?: string;
  timestamp: Date;
  backendMessageId?: string; // Link to backend chat_log.id
  updatedAt?: string | null; // CHAT-06: Track message edits
  isDeleted?: boolean; // CHAT-06: Soft delete flag
  isInvalidated?: boolean; // CHAT-06: Invalidation due to prior edit/delete
};

type QaResponse = {
  answer: string;
  snippets?: Snippet[];
  followUpQuestions?: string[]; // CHAT-02: AI-generated follow-up questions
  messageId?: string; // Backend message ID for feedback
};

// Utility functions
const formatSnippets = (snippets?: Snippet[]): Snippet[] =>
  (snippets ?? []).map(({ text, source, page = null, line = null }) => ({
    text,
    source,
    page,
    line
  }));

const getSnippetLabel = (snippet: Snippet): string => {
  const baseLabel = snippet.source;
  if (snippet.page !== null && snippet.page !== undefined) {
    return `${baseLabel} (Pagina ${snippet.page})`;
  }
  return baseLabel;
};

const formatChatPreview = (chat: Chat): string => {
  const date = new Date(chat.lastMessageAt ?? chat.startedAt);
  return `${chat.agentName} - ${date.toLocaleDateString()} ${date.toLocaleTimeString()}`;
};

export default function ChatPage() {
  // Authentication
  const [authUser, setAuthUser] = useState<AuthUser | null>(null);

  // Game and Agent selection
  const [games, setGames] = useState<Game[]>([]);
  const [selectedGameId, setSelectedGameId] = useState<string | null>(null);
  const [agents, setAgents] = useState<Agent[]>([]);
  const [selectedAgentId, setSelectedAgentId] = useState<string | null>(null);

  // CHAT-03: Multi-game chat management with per-game state preservation
  type GameChatState = {
    chats: Chat[];
    activeChatId: string | null;
    messages: Message[];
  };
  const [chatStatesByGame, setChatStatesByGame] = useState<Map<string, GameChatState>>(new Map());

  // Derived state for current game
  const currentGameState = selectedGameId ? chatStatesByGame.get(selectedGameId) : undefined;
  const chats = currentGameState?.chats ?? [];
  const activeChatId = currentGameState?.activeChatId ?? null;
  const messages = currentGameState?.messages ?? [];

  // Helper functions for game-specific state updates
  const setChats = (updater: React.SetStateAction<Chat[]>) => {
    if (!selectedGameId) return;
    setChatStatesByGame(prev => {
      const newMap = new Map(prev);
      const currentState = newMap.get(selectedGameId) || { chats: [], activeChatId: null, messages: [] };
      const newChats = typeof updater === 'function' ? updater(currentState.chats) : updater;
      newMap.set(selectedGameId, { ...currentState, chats: newChats });
      return newMap;
    });
  };

  const setActiveChatId = (chatId: string | null) => {
    if (!selectedGameId) return;
    setChatStatesByGame(prev => {
      const newMap = new Map(prev);
      const currentState = newMap.get(selectedGameId) || { chats: [], activeChatId: null, messages: [] };
      newMap.set(selectedGameId, { ...currentState, activeChatId: chatId });
      return newMap;
    });
  };

  const setMessages = (updater: React.SetStateAction<Message[]>) => {
    if (!selectedGameId) return;
    setChatStatesByGame(prev => {
      const newMap = new Map(prev);
      const currentState = newMap.get(selectedGameId) || { chats: [], activeChatId: null, messages: [] };
      const newMessages = typeof updater === 'function' ? updater(currentState.messages) : updater;
      newMap.set(selectedGameId, { ...currentState, messages: newMessages });
      return newMap;
    });
  };

  // UI state
  const [inputValue, setInputValue] = useState<string>("");
  const [errorMessage, setErrorMessage] = useState<string>("");
  const [sidebarCollapsed, setSidebarCollapsed] = useState(false);
  const [showExportModal, setShowExportModal] = useState(false);

  // Loading states
  const [isLoadingGames, setIsLoadingGames] = useState(false);
  const [isLoadingAgents, setIsLoadingAgents] = useState(false);
  const [isLoadingChats, setIsLoadingChats] = useState(false);
  const [isLoadingMessages, setIsLoadingMessages] = useState(false);
  const [isSendingMessage, setIsSendingMessage] = useState(false);
  const [isCreatingChat, setIsCreatingChat] = useState(false);

<<<<<<< HEAD
  // CHAT-06: Message edit/delete state
  const [editingMessageId, setEditingMessageId] = useState<string | null>(null);
  const [editContent, setEditContent] = useState<string>("");
  const [deleteConfirmMessageId, setDeleteConfirmMessageId] = useState<string | null>(null);
  const [isUpdatingMessage, setIsUpdatingMessage] = useState(false);
  const [isDeletingMessage, setIsDeletingMessage] = useState(false);
=======
  // CHAT-04: Refs for smooth scrolling
  const messagesEndRef = useRef<HTMLDivElement>(null);
>>>>>>> be00353b

  // Streaming hook
  const [streamingState, streamingControls] = useChatStreaming({
    onComplete: useCallback(
      (answer: string, snippets: Snippet[], metadata: { totalTokens: number; confidence: number | null; followUpQuestions?: string[] }) => {
        // Add completed assistant message to chat
        const assistantMessage: Message = {
          id: `stream-${Date.now()}`,
          role: "assistant",
          content: answer,
          snippets,
          followUpQuestions: metadata.followUpQuestions, // CHAT-02
          feedback: null,
          endpoint: "qa",
          gameId: selectedGameId ?? undefined,
          timestamp: new Date(),
        };

        setMessages((prev) => [...prev, assistantMessage]);

        // Update chat's lastMessageAt
        if (activeChatId) {
          setChats((prev) =>
            prev.map((c) =>
              c.id === activeChatId ? { ...c, lastMessageAt: new Date().toISOString() } : c
            )
          );
        }
      },
      [selectedGameId, activeChatId]
    ),
    onError: useCallback((error: string) => {
      setErrorMessage(error);
      // Remove the temporary user message on error
      setMessages((prev) => prev.filter((m) => !m.id.startsWith("temp-user-")));
    }, []),
  });

  // Load current user on mount
  useEffect(() => {
    void loadCurrentUser();
  }, []);

  // Load games after user is authenticated
  useEffect(() => {
    if (authUser) {
      void loadGames();
    }
    // eslint-disable-next-line react-hooks/exhaustive-deps
  }, [authUser]);

  // CHAT-03: Load agents and chats when game is selected (preserve per-game state)
  useEffect(() => {
    if (selectedGameId) {
      void loadAgents(selectedGameId);

      // Only load chats if this game hasn't been loaded yet
      const gameState = chatStatesByGame.get(selectedGameId);
      if (!gameState) {
        void loadChats(selectedGameId);
      }
      // Note: We do NOT reset activeChatId or messages - they're preserved per-game

      // Reset agent selection when switching games
      setSelectedAgentId(null);
    } else {
      setAgents([]);
      setSelectedAgentId(null);
    }
  }, [selectedGameId, chatStatesByGame]);

<<<<<<< HEAD
  // CHAT-06: Cancel edit mode when switching chats
  useEffect(() => {
    if (editingMessageId) {
      cancelEdit();
    }
  }, [activeChatId]);
=======
  // CHAT-04: Auto-scroll to bottom on new messages
  useEffect(() => {
    if (messages.length > 0 && messagesEndRef.current) {
      messagesEndRef.current.scrollIntoView({ behavior: 'smooth', block: 'end' });
    }
  }, [messages]);
>>>>>>> be00353b

  const loadCurrentUser = async () => {
    try {
      const res = await api.get<AuthResponse>("/api/v1/auth/me");
      if (res) {
        setAuthUser(res.user);
      } else {
        setAuthUser(null);
      }
    } catch {
      setAuthUser(null);
    }
  };

  const loadGames = async () => {
    setIsLoadingGames(true);
    setErrorMessage("");
    try {
      const gamesList = await api.get<Game[]>("/api/v1/games");
      setGames(gamesList ?? []);

      // Auto-select first game if available
      if (gamesList && gamesList.length > 0 && !selectedGameId) {
        setSelectedGameId(gamesList[0].id);
      }
    } catch (err) {
      console.error("Error loading games:", err);
      setErrorMessage("Errore nel caricamento dei giochi.");
      setGames([]);
    } finally {
      setIsLoadingGames(false);
    }
  };

  const loadAgents = async (gameId: string) => {
    setIsLoadingAgents(true);
    setErrorMessage("");
    try {
      const agentsList = await api.get<Agent[]>(`/api/v1/games/${gameId}/agents`);
      setAgents(agentsList ?? []);

      // Auto-select first agent if available
      if (agentsList && agentsList.length > 0) {
        setSelectedAgentId(agentsList[0].id);
      }
    } catch (err) {
      console.error("Error loading agents:", err);
      setErrorMessage("Errore nel caricamento degli agenti.");
      setAgents([]);
    } finally {
      setIsLoadingAgents(false);
    }
  };

  const loadChats = async (gameId: string) => {
    setIsLoadingChats(true);
    try {
      const chatsList = await api.get<Chat[]>(`/api/v1/chats?gameId=${gameId}`);

      // CHAT-03: Update chats for specific game
      setChatStatesByGame(prev => {
        const newMap = new Map(prev);
        const currentState = newMap.get(gameId) || { chats: [], activeChatId: null, messages: [] };
        newMap.set(gameId, { ...currentState, chats: chatsList ?? [] });
        return newMap;
      });
    } catch (err) {
      console.error("Error loading chats:", err);
      // Don't show error to user - empty chat list is acceptable
      setChatStatesByGame(prev => {
        const newMap = new Map(prev);
        const currentState = newMap.get(gameId) || { chats: [], activeChatId: null, messages: [] };
        newMap.set(gameId, { ...currentState, chats: [] });
        return newMap;
      });
    } finally {
      setIsLoadingChats(false);
    }
  };

  const loadChatHistory = async (chatId: string) => {
    setIsLoadingMessages(true);
    setErrorMessage("");
    try {
      const chatWithHistory = await api.get<ChatWithHistory>(`/api/v1/chats/${chatId}`);

      if (chatWithHistory) {
        // Convert backend messages to frontend Message format
        const loadedMessages: Message[] = chatWithHistory.messages.map((msg) => {
          // Determine role based on message level
          const role: "user" | "assistant" = msg.level === "user" ? "user" : "assistant";

          // Parse metadata for snippets (if present)
          let snippets: Snippet[] | undefined;
          if (msg.metadataJson) {
            try {
              const metadata = JSON.parse(msg.metadataJson);
              snippets = formatSnippets(metadata.snippets);
            } catch {
              // Ignore JSON parse errors
            }
          }

          return {
            id: `backend-${msg.id}`,
            role,
            content: msg.message,
            snippets,
            feedback: null, // Feedback is not stored in backend yet
            endpoint: "qa",
            gameId: chatWithHistory.gameId,
            timestamp: new Date(msg.createdAt),
            backendMessageId: msg.id,
            updatedAt: msg.updatedAt, // CHAT-06: Track edits
            isDeleted: msg.isDeleted, // CHAT-06: Soft delete flag
            isInvalidated: msg.isInvalidated // CHAT-06: Invalidation flag
          };
        });

        // CHAT-03: Update messages for the chat's game
        const chatGameId = chatWithHistory.gameId;
        setChatStatesByGame(prev => {
          const newMap = new Map(prev);
          const currentState = newMap.get(chatGameId) || { chats: [], activeChatId: null, messages: [] };
          newMap.set(chatGameId, { ...currentState, messages: loadedMessages, activeChatId: chatId });
          return newMap;
        });

        // Update selected game and agent to match the chat
        if (selectedGameId !== chatWithHistory.gameId) {
          setSelectedGameId(chatWithHistory.gameId);
        }
        if (selectedAgentId !== chatWithHistory.agentId) {
          setSelectedAgentId(chatWithHistory.agentId);
        }
      }
    } catch (err) {
      console.error("Error loading chat history:", err);
      setErrorMessage("Errore nel caricamento della cronologia chat.");
    } finally {
      setIsLoadingMessages(false);
    }
  };

  const createNewChat = async () => {
    if (!selectedGameId || !selectedAgentId) {
      setErrorMessage("Seleziona un gioco e un agente prima di creare una chat.");
      return;
    }

    setIsCreatingChat(true);
    setErrorMessage("");
    try {
      const newChat = await api.post<Chat>("/api/v1/chats", {
        gameId: selectedGameId,
        agentId: selectedAgentId
      });

      if (newChat) {
        // Add to chat list
        setChats((prev) => [newChat, ...prev]);

        // Set as active chat
        setActiveChatId(newChat.id);
        setMessages([]);
      }
    } catch (err) {
      console.error("Error creating chat:", err);
      setErrorMessage("Errore nella creazione della chat.");
    } finally {
      setIsCreatingChat(false);
    }
  };

  const deleteChat = async (chatId: string) => {
    if (!confirm("Sei sicuro di voler eliminare questa chat?")) {
      return;
    }

    try {
      await api.delete(`/api/v1/chats/${chatId}`);

      // Remove from list
      setChats((prev) => prev.filter((c) => c.id !== chatId));

      // Clear if it was the active chat
      if (activeChatId === chatId) {
        setActiveChatId(null);
        setMessages([]);
      }
    } catch (err) {
      console.error("Error deleting chat:", err);
      setErrorMessage("Errore nell'eliminazione della chat.");
    }
  };

  const sendMessage = async (e: FormEvent) => {
    e.preventDefault();

    if (!authUser) {
      setErrorMessage("Devi effettuare l'accesso per chattare.");
      return;
    }

    if (!selectedGameId || !selectedAgentId) {
      setErrorMessage("Seleziona un gioco e un agente prima di inviare un messaggio.");
      return;
    }

    if (!inputValue.trim()) {
      return;
    }

    const userMessageContent = inputValue;
    const tempUserId = `temp-user-${Date.now()}`;

    const userMessage: Message = {
      id: tempUserId,
      role: "user",
      content: userMessageContent,
      timestamp: new Date()
    };

    setMessages((prev) => [...prev, userMessage]);
    setInputValue("");
    setErrorMessage("");
    setIsSendingMessage(true);

    try {
      // Create chat if none exists
      let chatId = activeChatId;
      if (!chatId) {
        const newChat = await api.post<Chat>("/api/v1/chats", {
          gameId: selectedGameId,
          agentId: selectedAgentId
        });

        if (newChat) {
          chatId = newChat.id;
          setActiveChatId(chatId);
          setChats((prev) => [newChat, ...prev]);
        } else {
          throw new Error("Failed to create chat");
        }
      }

      // Start streaming response
      streamingControls.startStreaming(selectedGameId, userMessageContent, chatId);
    } catch (err) {
      console.error("Error sending message:", err);
      setErrorMessage("Errore nella comunicazione con l'agente. Riprova.");

      // Remove the user message if the request failed
      setMessages((prev) => prev.filter((m) => m.id !== tempUserId));
    } finally {
      setIsSendingMessage(false);
    }
  };

  const setFeedback = async (messageId: string, feedback: "helpful" | "not-helpful") => {
    if (!authUser) {
      return;
    }

    const targetMessage = messages.find((msg) => msg.id === messageId);
    if (!targetMessage) {
      return;
    }

    const previousFeedback = targetMessage.feedback ?? null;
    const nextFeedback = previousFeedback === feedback ? null : feedback;
    const endpoint = targetMessage.endpoint ?? "qa";
    const gameId = targetMessage.gameId ?? selectedGameId ?? "";

    // Use backend message ID if available, otherwise use frontend ID
    const feedbackMessageId = targetMessage.backendMessageId ?? messageId;

    // Optimistic update
    setMessages((prev) =>
      prev.map((msg) => (msg.id === messageId ? { ...msg, feedback: nextFeedback } : msg))
    );

    try {
      await api.post("/api/v1/agents/feedback", {
        messageId: feedbackMessageId,
        endpoint,
        outcome: nextFeedback,
        userId: authUser.id,
        gameId
      });
    } catch (error) {
      console.error("Error submitting feedback:", error);
      // Revert on error
      setMessages((prev) =>
        prev.map((msg) => (msg.id === messageId ? { ...msg, feedback: previousFeedback } : msg))
      );
    }
  };

  // CHAT-06: Message edit/delete handlers
  const startEditMessage = (messageId: string, currentContent: string) => {
    setEditingMessageId(messageId);
    setEditContent(currentContent);
  };

  const cancelEdit = () => {
    setEditingMessageId(null);
    setEditContent("");
  };

  const saveEdit = async (chatId: string, messageId: string) => {
    if (!editContent.trim()) {
      return;
    }

    setIsUpdatingMessage(true);
    setErrorMessage("");

    try {
      await api.chatMessages.updateMessage(chatId, messageId, editContent.trim());

      // Reload chat history to get updated messages and invalidation states
      await loadChatHistory(chatId);

      // Exit edit mode
      setEditingMessageId(null);
      setEditContent("");
    } catch (error: unknown) {
      console.error("Error updating message:", error);

      // Extract error message
      let errorMsg = "Errore nell'aggiornamento del messaggio.";
      if (error && typeof error === 'object' && 'message' in error) {
        const errMessage = (error as { message: string }).message;
        if (errMessage.includes('403')) {
          errorMsg = "Non hai il permesso di modificare questo messaggio.";
        } else if (errMessage.includes('400')) {
          errorMsg = "Contenuto del messaggio non valido.";
        } else if (errMessage.includes('404')) {
          errorMsg = "Messaggio non trovato.";
        }
      }
      setErrorMessage(errorMsg);
    } finally {
      setIsUpdatingMessage(false);
    }
  };

  const startDeleteMessage = (messageId: string) => {
    setDeleteConfirmMessageId(messageId);
  };

  const cancelDelete = () => {
    setDeleteConfirmMessageId(null);
  };

  const confirmDelete = async (chatId: string, messageId: string) => {
    setIsDeletingMessage(true);
    setErrorMessage("");

    try {
      await api.chatMessages.deleteMessage(chatId, messageId);

      // Reload chat history to get updated messages and invalidation states
      await loadChatHistory(chatId);

      // Close modal
      setDeleteConfirmMessageId(null);
    } catch (error: unknown) {
      console.error("Error deleting message:", error);

      // Extract error message
      let errorMsg = "Errore nell'eliminazione del messaggio.";
      if (error && typeof error === 'object' && 'message' in error) {
        const errMessage = (error as { message: string }).message;
        if (errMessage.includes('403')) {
          errorMsg = "Non hai il permesso di eliminare questo messaggio.";
        } else if (errMessage.includes('404')) {
          errorMsg = "Messaggio non trovato.";
        }
      }
      setErrorMessage(errorMsg);
    } finally {
      setIsDeletingMessage(false);
    }
  };

  // CHAT-02: Handle follow-up question click
  const handleFollowUpClick = (question: string) => {
    setInputValue(question);
    // Focus input field
    const inputElement = document.querySelector('input[type="text"][placeholder*="domanda"]') as HTMLInputElement;
    if (inputElement) {
      inputElement.focus();
    }
  };

  // Get selected agent for display name
  const selectedAgent = agents.find(a => a.id === selectedAgentId);

  // Render login required state
  if (!authUser) {
    return (
      <main id="main-content" style={{ padding: 24, maxWidth: 900, margin: "0 auto", fontFamily: "sans-serif" }}>
        <Link href="/" style={{ color: "#0070f3", textDecoration: "none" }}>
          ← Torna alla Home
        </Link>
        <div
          style={{
            marginTop: 24,
            padding: 32,
            textAlign: "center",
            border: "1px solid #dadce0",
            borderRadius: 8
          }}
        >
          <h2>Accesso richiesto</h2>
          <p>Devi effettuare l&apos;accesso per utilizzare la chat.</p>
          <Link
            href="/"
            style={{
              display: "inline-block",
              marginTop: 16,
              padding: "8px 16px",
              background: "#0070f3",
              color: "white",
              textDecoration: "none",
              borderRadius: 4
            }}
          >
            Vai al Login
          </Link>
        </div>
      </main>
    );
  }

  // Main chat interface
  return (
    <main
      id="main-content"
      style={{
        display: "flex",
        height: "100vh",
        fontFamily: "sans-serif",
        overflow: "hidden"
      }}
    >
      {/* Sidebar */}
      <aside
        aria-label="Chat sidebar with game selection and chat history"
        style={{
          width: sidebarCollapsed ? 0 : 320,
          minWidth: sidebarCollapsed ? 0 : 320,
          background: "#f8f9fa",
          borderRight: "1px solid #dadce0",
          display: "flex",
          flexDirection: "column",
          overflow: "hidden",
          transition: "width 0.3s ease, min-width 0.3s ease"
        }}
      >
        {/* Sidebar Header */}
        <div style={{ padding: 16, borderBottom: "1px solid #dadce0" }}>
          <div style={{ display: "flex", justifyContent: "space-between", alignItems: "center", marginBottom: 16 }}>
            <h2 style={{ margin: 0, fontSize: 18 }}>MeepleAI Chat</h2>
            {/* CHAT-03: Game context badge */}
            {selectedGameId && (
              <div
                style={{
                  padding: "4px 12px",
                  background: "#e8f0fe",
                  color: "#1a73e8",
                  borderRadius: 12,
                  fontSize: 11,
                  fontWeight: 600,
                  border: "1px solid #1a73e8"
                }}
                title={`Currently chatting about: ${games.find(g => g.id === selectedGameId)?.name ?? "Unknown game"}`}
                aria-label={`Active game context: ${games.find(g => g.id === selectedGameId)?.name ?? "Unknown game"}`}
              >
                {games.find(g => g.id === selectedGameId)?.name ?? "..."}
              </div>
            )}
          </div>

          {/* Game Selector */}
          <div style={{ marginBottom: 12 }}>
            <label
              htmlFor="gameSelect"
              style={{ display: "block", marginBottom: 6, fontWeight: 500, fontSize: 13 }}
            >
              Cambia Gioco:
            </label>
            {isLoadingGames ? (
              <div style={{ width: "100%" }}>
                <SkeletonLoader variant="agents" count={1} ariaLabel="Caricamento giochi" />
              </div>
            ) : (
              <select
                id="gameSelect"
                value={selectedGameId ?? ""}
                onChange={(e) => setSelectedGameId(e.target.value || null)}
                disabled={isLoadingGames}
                style={{
                  width: "100%",
                  padding: 8,
                  fontSize: 13,
                  border: "1px solid #dadce0",
                  borderRadius: 4,
                  background: "white"
                }}
              >
                <option value="">Seleziona un gioco...</option>
                {games.map((game) => (
                  <option key={game.id} value={game.id}>
                    {game.name}
                  </option>
                ))}
              </select>
            )}
          </div>

          {/* Agent Selector */}
          <div style={{ marginBottom: 12 }}>
            <label
              htmlFor="agentSelect"
              style={{ display: "block", marginBottom: 6, fontWeight: 500, fontSize: 13 }}
            >
              Agente:
            </label>
            {isLoadingAgents ? (
              <div style={{ width: "100%" }}>
                <SkeletonLoader variant="agents" count={1} ariaLabel="Caricamento agenti" />
              </div>
            ) : (
              <select
                id="agentSelect"
                value={selectedAgentId ?? ""}
                onChange={(e) => setSelectedAgentId(e.target.value || null)}
                disabled={isLoadingAgents || !selectedGameId}
                style={{
                  width: "100%",
                  padding: 8,
                  fontSize: 13,
                  border: "1px solid #dadce0",
                  borderRadius: 4,
                  background: "white"
                }}
              >
                <option value="">Seleziona un agente...</option>
                {agents.map((agent) => (
                  <option key={agent.id} value={agent.id}>
                    {agent.name}
                  </option>
                ))}
              </select>
            )}
          </div>

          {/* New Chat Button */}
          <LoadingButton
            isLoading={isCreatingChat}
            loadingText="Creazione..."
            onClick={() => void createNewChat()}
            disabled={!selectedGameId || !selectedAgentId}
            spinnerSize="sm"
            aria-label="Create new chat"
            style={{
              width: "100%",
              padding: 10,
              background: !selectedGameId || !selectedAgentId || isCreatingChat ? "#dadce0" : "#1a73e8",
              color: "white",
              border: "none",
              borderRadius: 4,
              fontSize: 14,
              fontWeight: 500,
              cursor: !selectedGameId || !selectedAgentId || isCreatingChat ? "not-allowed" : "pointer"
            }}
          >
            + Nuova Chat
          </LoadingButton>
        </div>

        {/* Chat List */}
        <nav aria-label="Chat history" style={{ flex: 1, overflowY: "auto", padding: 8 }}>
          {isLoadingChats ? (
            <SkeletonLoader variant="chatHistory" count={5} ariaLabel="Caricamento cronologia chat" />
          ) : chats.length === 0 ? (
            <div style={{ padding: 16, textAlign: "center", color: "#64748b", fontSize: 13 }}>
              Nessuna chat. Creane una nuova!
            </div>
          ) : (
            <ul role="list" style={{ listStyle: "none", margin: 0, padding: 0 }}>
              {chats.map((chat) => (
                <li
                  key={chat.id}
                  style={{
                    padding: 12,
                    marginBottom: 8,
                    background: activeChatId === chat.id ? "#e8f0fe" : "white",
                    border: `1px solid ${activeChatId === chat.id ? "#1a73e8" : "#dadce0"}`,
                    borderRadius: 4,
                    cursor: "pointer",
                    position: "relative",
                    fontSize: 13
                  }}
                  onClick={() => void loadChatHistory(chat.id)}
                  role="button"
                  tabIndex={0}
                  onKeyDown={(e) => {
                    if (e.key === 'Enter' || e.key === ' ') {
                      e.preventDefault();
                      void loadChatHistory(chat.id);
                    }
                  }}
                  aria-current={activeChatId === chat.id ? "true" : undefined}
                >
                  <div style={{ fontWeight: 500, marginBottom: 4 }}>{chat.agentName}</div>
                  <div style={{ fontSize: 11, color: "#64748b" }}>{formatChatPreview(chat)}</div>
                  <button
                    onClick={(e) => {
                      e.stopPropagation();
                      void deleteChat(chat.id);
                    }}
                    aria-label={`Delete chat with ${chat.agentName}`}
                    style={{
                      position: "absolute",
                      top: 8,
                      right: 8,
                      padding: "4px 8px",
                      background: "#ea4335",
                      color: "white",
                      border: "none",
                      borderRadius: 3,
                      fontSize: 11,
                      cursor: "pointer"
                    }}
                    title="Elimina chat"
                  >
                    🗑️
                  </button>
                </li>
              ))}
            </ul>
          )}
        </nav>
      </aside>

      {/* Main Content */}
      <div style={{ flex: 1, display: "flex", flexDirection: "column", overflow: "hidden" }}>
        {/* Header */}
        <div
          style={{
            padding: 16,
            borderBottom: "1px solid #dadce0",
            display: "flex",
            justifyContent: "space-between",
            alignItems: "center",
            background: "white"
          }}
        >
          <div style={{ display: "flex", alignItems: "center", gap: 12 }}>
            <button
              onClick={() => setSidebarCollapsed(!sidebarCollapsed)}
              aria-label={sidebarCollapsed ? "Show sidebar" : "Hide sidebar"}
              aria-expanded={!sidebarCollapsed}
              style={{
                padding: "8px 12px",
                background: "#f1f3f4",
                border: "none",
                borderRadius: 4,
                cursor: "pointer",
                fontSize: 18
              }}
              title={sidebarCollapsed ? "Mostra sidebar" : "Nascondi sidebar"}
            >
              {sidebarCollapsed ? "☰" : "✕"}
            </button>
            <div>
              <h1 style={{ margin: 0, fontSize: 20 }}>
                {activeChatId
                  ? chats.find((c) => c.id === activeChatId)?.agentName ?? "Chat"
                  : "Seleziona o crea una chat"}
              </h1>
              <p style={{ margin: "4px 0 0 0", color: "#64748b", fontSize: 13 }}>
                {selectedGameId
                  ? games.find((g) => g.id === selectedGameId)?.name ?? ""
                  : "Nessun gioco selezionato"}
              </p>
            </div>
          </div>
          <div style={{ display: "flex", alignItems: "center", gap: 8 }}>
            {/* CHAT-05: Export button */}
            {activeChatId && (
              <button
                onClick={() => setShowExportModal(true)}
                aria-label="Export chat"
                style={{
                  padding: "8px 16px",
                  background: "#34a853",
                  color: "white",
                  border: "none",
                  borderRadius: 4,
                  fontSize: 14,
                  fontWeight: 500,
                  cursor: "pointer",
                  display: "flex",
                  alignItems: "center",
                  gap: 6
                }}
                title="Esporta questa chat"
              >
                <svg
                  width="16"
                  height="16"
                  viewBox="0 0 24 24"
                  fill="none"
                  stroke="currentColor"
                  strokeWidth="2"
                  strokeLinecap="round"
                  strokeLinejoin="round"
                  aria-hidden="true"
                >
                  <path d="M21 15v4a2 2 0 0 1-2 2H5a2 2 0 0 1-2-2v-4" />
                  <polyline points="7 10 12 15 17 10" />
                  <line x1="12" y1="15" x2="12" y2="3" />
                </svg>
                Esporta
              </button>
            )}
            <Link
              href="/"
              style={{
                padding: "8px 16px",
                background: "#1a73e8",
                color: "white",
                textDecoration: "none",
                borderRadius: 4,
                fontSize: 14
              }}
            >
              Home
            </Link>
          </div>
        </div>

        {/* Error Message */}
        {errorMessage && (
          <div
            role="alert"
            aria-live="polite"
            style={{
              margin: 16,
              padding: 12,
              background: "#fce8e6",
              color: "#d93025",
              borderRadius: 4,
              fontSize: 14
            }}
          >
            {errorMessage}
          </div>
        )}

        {/* Messages Area */}
        <div
          role="region"
          aria-label="Chat messages"
          style={{
            flex: 1,
            overflowY: "auto",
            padding: 24,
            background: "#ffffff"
          }}
        >
          {isLoadingMessages ? (
            <SkeletonLoader variant="message" count={3} ariaLabel="Caricamento messaggi" />
          ) : messages.length === 0 ? (
            <div style={{ textAlign: "center", padding: 48, color: "#64748b" }}>
              <p style={{ fontSize: 16, marginBottom: 8 }}>Nessun messaggio ancora.</p>
              <p style={{ fontSize: 14 }}>
                {activeChatId
                  ? "Inizia facendo una domanda!"
                  : "Seleziona una chat esistente o creane una nuova per iniziare."}
              </p>
            </div>
          ) : (
            <ul role="log" aria-live="polite" aria-atomic="false" style={{ listStyle: "none", margin: 0, padding: 0 }}>
<<<<<<< HEAD
              {messages.map((msg) => {
                // CHAT-06: Extract backend message ID (strip "backend-" prefix)
                const backendMsgId = msg.backendMessageId?.replace('backend-', '') ?? msg.backendMessageId;
                const isEditing = editingMessageId === msg.id;
                const canEdit = msg.role === "user" && !msg.isDeleted && !!backendMsgId;

                return (
                  <li
                    key={msg.id}
                    aria-label={`${msg.role === "user" ? "Your message" : "AI response"}`}
                    style={{
                      marginBottom: 24,
                      display: "flex",
                      flexDirection: "column",
                      alignItems: msg.role === "user" ? "flex-end" : "flex-start"
                    }}
                  >
                    {/* CHAT-06: Invalidation Warning (for assistant messages) */}
                    {msg.role === "assistant" && msg.isInvalidated && (
                      <div
                        style={{
                          maxWidth: "75%",
                          padding: 8,
                          marginBottom: 8,
                          background: "#fef3c7",
                          border: "1px solid #f59e0b",
                          borderRadius: 4,
                          fontSize: 12,
                          color: "#92400e",
                          display: "flex",
                          alignItems: "center",
                          gap: 6
                        }}
                        role="alert"
                      >
                        <span style={{ fontSize: 14 }}>⚠️</span>
                        <span>Questa risposta potrebbe essere obsoleta a causa di una modifica o eliminazione di un messaggio precedente.</span>
                      </div>
                    )}

                    {/* Message Bubble */}
                    <div
                      className={canEdit ? "user-message-hoverable" : ""}
                      style={{
                        maxWidth: "75%",
                        padding: 12,
                        borderRadius: 8,
                        background: msg.role === "user" ? "#e3f2fd" : "#f1f3f4",
                        fontSize: 14,
                        lineHeight: 1.5,
                        position: "relative"
                      }}
                    >
                      <div style={{ display: "flex", justifyContent: "space-between", alignItems: "center", marginBottom: 4 }}>
                        <div style={{ fontWeight: 500, fontSize: 12, color: "#64748b" }}>
                          {msg.role === "user" ? "Tu" : "MeepleAI"}
                          {/* CHAT-06: Edited badge */}
                          {msg.updatedAt && !msg.isDeleted && (
                            <span style={{ marginLeft: 6, fontSize: 11, color: "#94a3b8", fontStyle: "italic" }}>
                              (modificato)
                            </span>
                          )}
                        </div>

                        {/* CHAT-06: Edit/Delete buttons for user messages */}
                        {canEdit && !isEditing && (
                          <div className="message-actions" style={{ display: "flex", gap: 4, opacity: 0, transition: "opacity 0.2s" }}>
                            <button
                              onClick={() => startEditMessage(msg.id, msg.content)}
                              disabled={isUpdatingMessage}
                              aria-label="Edit message"
                              style={{
                                padding: "2px 6px",
                                background: "#94a3b8",
                                color: "white",
                                border: "none",
                                borderRadius: 3,
                                fontSize: 10,
                                cursor: isUpdatingMessage ? "not-allowed" : "pointer",
                                opacity: isUpdatingMessage ? 0.5 : 1
                              }}
                              title="Modifica messaggio"
                            >
                              ✏️
                            </button>
                            <button
                              onClick={() => backendMsgId && startDeleteMessage(backendMsgId)}
                              disabled={isUpdatingMessage || isDeletingMessage}
                              aria-label="Delete message"
                              style={{
                                padding: "2px 6px",
                                background: "#94a3b8",
                                color: "white",
                                border: "none",
                                borderRadius: 3,
                                fontSize: 10,
                                cursor: isUpdatingMessage || isDeletingMessage ? "not-allowed" : "pointer",
                                opacity: isUpdatingMessage || isDeletingMessage ? 0.5 : 1
                              }}
                              title="Elimina messaggio"
                            >
                              🗑️
                            </button>
                          </div>
                        )}
                      </div>

                      {/* CHAT-06: Message content or edit form */}
                      {msg.isDeleted ? (
                        <div style={{ color: "#94a3b8", fontStyle: "italic" }}>
                          [Messaggio eliminato]
                        </div>
                      ) : isEditing ? (
                        <div style={{ marginTop: 8 }}>
                          <textarea
                            value={editContent}
                            onChange={(e) => setEditContent(e.target.value)}
                            disabled={isUpdatingMessage}
                            style={{
                              width: "100%",
                              minHeight: 80,
                              padding: 8,
                              fontSize: 14,
                              border: "1px solid #cbd5e1",
                              borderRadius: 4,
                              fontFamily: "inherit",
                              resize: "vertical"
                            }}
                            aria-label="Edit message content"
                          />
                          <div style={{ display: "flex", gap: 8, marginTop: 8 }}>
                            <button
                              onClick={() => activeChatId && backendMsgId && void saveEdit(activeChatId, backendMsgId)}
                              disabled={isUpdatingMessage || !editContent.trim()}
                              style={{
                                padding: "6px 12px",
                                background: isUpdatingMessage || !editContent.trim() ? "#cbd5e1" : "#1a73e8",
                                color: "white",
                                border: "none",
                                borderRadius: 4,
                                fontSize: 12,
                                fontWeight: 500,
                                cursor: isUpdatingMessage || !editContent.trim() ? "not-allowed" : "pointer"
                              }}
                              aria-label="Save edited message"
                            >
                              {isUpdatingMessage ? "Salvataggio..." : "Salva"}
                            </button>
                            <button
                              onClick={cancelEdit}
                              disabled={isUpdatingMessage}
                              style={{
                                padding: "6px 12px",
                                background: "#94a3b8",
                                color: "white",
                                border: "none",
                                borderRadius: 4,
                                fontSize: 12,
                                fontWeight: 500,
                                cursor: isUpdatingMessage ? "not-allowed" : "pointer"
                              }}
                              aria-label="Cancel edit"
                            >
                              Annulla
                            </button>
                          </div>
                        </div>
                      ) : (
                        <div style={{ whiteSpace: "pre-wrap" }}>{msg.content}</div>
                      )}

                      {/* Sources */}
                      {!msg.isDeleted && !isEditing && msg.snippets && msg.snippets.length > 0 && (
                        <div style={{ marginTop: 12, paddingTop: 12, borderTop: "1px solid #dadce0" }}>
                          <div style={{ fontSize: 12, fontWeight: 500, marginBottom: 8, color: "#64748b" }}>
                            Fonti:
                          </div>
                          {msg.snippets.map((snippet, idx) => (
                            <div
                              key={idx}
                              style={{
                                marginBottom: 8,
                                padding: 8,
                                background: "#ffffff",
                                border: "1px solid #dadce0",
                                borderRadius: 4,
                                fontSize: 12
                              }}
                            >
                              <div style={{ fontWeight: 500, marginBottom: 4 }}>
                                {getSnippetLabel(snippet)}
                              </div>
                              <div style={{ color: "#64748b", fontSize: 11 }}>{snippet.text}</div>
                            </div>
                          ))}
                        </div>
                      )}

                      {/* CHAT-02: Follow-up Questions */}
                      {!msg.isDeleted && !isEditing && msg.role === "assistant" && msg.followUpQuestions && msg.followUpQuestions.length > 0 && (
                        <FollowUpQuestions
                          questions={msg.followUpQuestions}
                          onQuestionClick={handleFollowUpClick}
                          disabled={streamingState.isStreaming}
                        />
                      )}
                    </div>

                    {/* Feedback buttons (only for assistant messages) */}
                    {!msg.isDeleted && msg.role === "assistant" && (
                      <div role="group" aria-label="Message feedback" style={{ display: "flex", gap: 8, marginTop: 8 }}>
                        <button
                          onClick={() => void setFeedback(msg.id, "helpful")}
                          aria-label="Mark as helpful"
                          aria-pressed={msg.feedback === "helpful"}
                          style={{
                            padding: "4px 8px",
                            background: msg.feedback === "helpful" ? "#34a853" : "#f1f3f4",
                            color: msg.feedback === "helpful" ? "white" : "#64748b",
                            border: "none",
                            borderRadius: 4,
                            fontSize: 12,
                            cursor: "pointer",
                            display: "flex",
                            alignItems: "center",
                            gap: 4
                          }}
                          title="Questa risposta è stata utile"
                        >
                          👍 Utile
                        </button>
                        <button
                          onClick={() => void setFeedback(msg.id, "not-helpful")}
                          aria-label="Mark as not helpful"
                          aria-pressed={msg.feedback === "not-helpful"}
                          style={{
                            padding: "4px 8px",
                            background: msg.feedback === "not-helpful" ? "#ea4335" : "#f1f3f4",
                            color: msg.feedback === "not-helpful" ? "white" : "#64748b",
                            border: "none",
                            borderRadius: 4,
                            fontSize: 12,
                            cursor: "pointer",
                            display: "flex",
                            alignItems: "center",
                            gap: 4
                          }}
                          title="Questa risposta non è stata utile"
                        >
                          👎 Non utile
                        </button>
                      </div>
                    )}

                    {/* Timestamp */}
                    <div style={{ fontSize: 11, color: "#64748b", marginTop: 4 }}>
                      {msg.timestamp.toLocaleTimeString()}
                    </div>
                  </li>
                );
              })}
=======
              <AnimatePresence mode="popLayout">
                {messages.map((msg, index) => (
                  <MessageAnimator
                    key={msg.id}
                    id={msg.id}
                    direction={msg.role === 'user' ? 'right' : 'left'}
                    delay={index * 0.05}
                  >
                    <li
                      aria-label={`${msg.role === "user" ? "Your message" : "AI response"}`}
                      style={{
                        marginBottom: 24,
                        display: "flex",
                        flexDirection: "column",
                        alignItems: msg.role === "user" ? "flex-end" : "flex-start"
                      }}
                    >
                      {/* Message Bubble */}
                      <div
                        style={{
                          maxWidth: "75%",
                          padding: 12,
                          borderRadius: 8,
                          background: msg.role === "user" ? "#e3f2fd" : "#f1f3f4",
                          fontSize: 14,
                          lineHeight: 1.5
                        }}
                      >
                        <div style={{ fontWeight: 500, marginBottom: 4, fontSize: 12, color: "#64748b" }}>
                          {msg.role === "user" ? "Tu" : "MeepleAI"}
                        </div>
                        <div style={{ whiteSpace: "pre-wrap" }}>{msg.content}</div>

                        {/* Sources */}
                        {msg.snippets && msg.snippets.length > 0 && (
                          <div style={{ marginTop: 12, paddingTop: 12, borderTop: "1px solid #dadce0" }}>
                            <div style={{ fontSize: 12, fontWeight: 500, marginBottom: 8, color: "#64748b" }}>
                              Fonti:
                            </div>
                            {msg.snippets.map((snippet, idx) => (
                              <div
                                key={idx}
                                style={{
                                  marginBottom: 8,
                                  padding: 8,
                                  background: "#ffffff",
                                  border: "1px solid #dadce0",
                                  borderRadius: 4,
                                  fontSize: 12
                                }}
                              >
                                <div style={{ fontWeight: 500, marginBottom: 4 }}>
                                  {getSnippetLabel(snippet)}
                                </div>
                                <div style={{ color: "#64748b", fontSize: 11 }}>{snippet.text}</div>
                              </div>
                            ))}
                          </div>
                        )}

                        {/* CHAT-02: Follow-up Questions */}
                        {msg.role === "assistant" && msg.followUpQuestions && msg.followUpQuestions.length > 0 && (
                          <FollowUpQuestions
                            questions={msg.followUpQuestions}
                            onQuestionClick={handleFollowUpClick}
                            disabled={streamingState.isStreaming}
                          />
                        )}
                      </div>

                      {/* Feedback buttons (only for assistant messages) */}
                      {msg.role === "assistant" && (
                        <div role="group" aria-label="Message feedback" style={{ display: "flex", gap: 8, marginTop: 8 }}>
                          <button
                            onClick={() => void setFeedback(msg.id, "helpful")}
                            aria-label="Mark as helpful"
                            aria-pressed={msg.feedback === "helpful"}
                            style={{
                              padding: "4px 8px",
                              background: msg.feedback === "helpful" ? "#34a853" : "#f1f3f4",
                              color: msg.feedback === "helpful" ? "white" : "#64748b",
                              border: "none",
                              borderRadius: 4,
                              fontSize: 12,
                              cursor: "pointer",
                              display: "flex",
                              alignItems: "center",
                              gap: 4
                            }}
                            title="Questa risposta è stata utile"
                          >
                            👍 Utile
                          </button>
                          <button
                            onClick={() => void setFeedback(msg.id, "not-helpful")}
                            aria-label="Mark as not helpful"
                            aria-pressed={msg.feedback === "not-helpful"}
                            style={{
                              padding: "4px 8px",
                              background: msg.feedback === "not-helpful" ? "#ea4335" : "#f1f3f4",
                              color: msg.feedback === "not-helpful" ? "white" : "#64748b",
                              border: "none",
                              borderRadius: 4,
                              fontSize: 12,
                              cursor: "pointer",
                              display: "flex",
                              alignItems: "center",
                              gap: 4
                            }}
                            title="Questa risposta non è stata utile"
                          >
                            👎 Non utile
                          </button>
                        </div>
                      )}

                      {/* Timestamp */}
                      <div style={{ fontSize: 11, color: "#64748b", marginTop: 4 }}>
                        {msg.timestamp.toLocaleTimeString()}
                      </div>
                    </li>
                  </MessageAnimator>
                ))}
              </AnimatePresence>
>>>>>>> be00353b
            </ul>
          )}

          {/* CHAT-04: Typing Indicator before streaming response */}
          {streamingState.isStreaming && streamingState.state && (
            <div style={{ marginBottom: 12 }}>
              <TypingIndicator
                visible={streamingState.isStreaming && !streamingState.currentAnswer}
                agentName={selectedAgent?.name || "AI"}
              />
            </div>
          )}

          {/* Streaming Response */}
          {streamingState.isStreaming && (
            <div style={{ display: "flex", alignItems: "flex-start", marginBottom: 24 }}>
              <div
                style={{
                  maxWidth: "75%",
                  padding: 12,
                  borderRadius: 8,
                  background: "#f1f3f4",
                  fontSize: 14
                }}
              >
                <div style={{ fontWeight: 500, marginBottom: 4, fontSize: 12, color: "#64748b", display: "flex", justifyContent: "space-between", alignItems: "center" }}>
                  <span>MeepleAI</span>
                  <button
                    onClick={() => streamingControls.stopStreaming()}
                    aria-label="Stop streaming"
                    style={{
                      padding: "2px 8px",
                      background: "#ea4335",
                      color: "white",
                      border: "none",
                      borderRadius: 3,
                      fontSize: 11,
                      cursor: "pointer"
                    }}
                    title="Interrompi risposta"
                  >
                    ⏹ Stop
                  </button>
                </div>

                {/* State indicator */}
                {streamingState.state && (
                  <div style={{ color: "#64748b", fontSize: 12, fontStyle: "italic", marginBottom: 8 }}>
                    {streamingState.state}
                  </div>
                )}

                {/* Streaming content */}
                {streamingState.currentAnswer ? (
                  <div style={{ whiteSpace: "pre-wrap" }}>
                    {streamingState.currentAnswer}
                    <span style={{ opacity: 0.7 }}>▋</span>
                  </div>
                ) : (
                  <div style={{ color: "#64748b" }}>Sto pensando...</div>
                )}

                {/* Citations (if available during streaming) */}
                {streamingState.snippets && streamingState.snippets.length > 0 && (
                  <div style={{ marginTop: 12, paddingTop: 12, borderTop: "1px solid #dadce0" }}>
                    <div style={{ fontSize: 12, fontWeight: 500, marginBottom: 8, color: "#64748b" }}>
                      Fonti:
                    </div>
                    {streamingState.snippets.map((snippet, idx) => (
                      <div
                        key={idx}
                        style={{
                          marginBottom: 8,
                          padding: 8,
                          background: "#ffffff",
                          border: "1px solid #dadce0",
                          borderRadius: 4,
                          fontSize: 12
                        }}
                      >
                        <div style={{ fontWeight: 500, marginBottom: 4 }}>
                          {getSnippetLabel(snippet)}
                        </div>
                        <div style={{ color: "#64748b", fontSize: 11 }}>{snippet.text}</div>
                      </div>
                    ))}
                  </div>
                )}
              </div>
            </div>
          )}

          {/* Legacy loading state (fallback) */}
          {isSendingMessage && !streamingState.isStreaming && (
            <div style={{ display: "flex", alignItems: "flex-start", marginBottom: 24 }}>
              <div
                style={{
                  maxWidth: "75%",
                  padding: 12,
                  borderRadius: 8,
                  background: "#f1f3f4",
                  fontSize: 14
                }}
              >
                <div style={{ fontWeight: 500, marginBottom: 4, fontSize: 12, color: "#64748b" }}>
                  MeepleAI
                </div>
                <div style={{ color: "#64748b" }}>Sto pensando...</div>
              </div>
            </div>
          )}

          {/* CHAT-04: Scroll target */}
          <div ref={messagesEndRef} />
        </div>

        {/* Input Form */}
        <form
          onSubmit={sendMessage}
          style={{
            padding: 16,
            borderTop: "1px solid #dadce0",
            background: "white",
            display: "flex",
            gap: 8
          }}
        >
          <label htmlFor="message-input" className="sr-only">
            Ask a question about the game
          </label>
          <input
            id="message-input"
            type="text"
            value={inputValue}
            onChange={(e) => setInputValue(e.target.value)}
            placeholder="Fai una domanda sul gioco..."
            disabled={isSendingMessage || streamingState.isStreaming || !selectedGameId || !selectedAgentId}
            aria-label="Message input"
            style={{
              flex: 1,
              padding: 12,
              fontSize: 14,
              border: "1px solid #dadce0",
              borderRadius: 4
            }}
          />
          <LoadingButton
            type="submit"
            isLoading={isSendingMessage || streamingState.isStreaming}
            loadingText="Invio..."
            disabled={!inputValue.trim() || !selectedGameId || !selectedAgentId}
            spinnerSize="sm"
            aria-label="Send message"
            style={{
              padding: "12px 24px",
              background:
                isSendingMessage || streamingState.isStreaming || !inputValue.trim() || !selectedGameId || !selectedAgentId
                  ? "#dadce0"
                  : "#0070f3",
              color: "white",
              border: "none",
              borderRadius: 4,
              fontSize: 14,
              fontWeight: 500,
              cursor:
                isSendingMessage || streamingState.isStreaming || !inputValue.trim() || !selectedGameId || !selectedAgentId
                  ? "not-allowed"
                  : "pointer"
            }}
          >
            Invia
          </LoadingButton>
        </form>
      </div>

<<<<<<< HEAD
      {/* CHAT-06: Delete Confirmation Modal */}
      {deleteConfirmMessageId && (
        <div
          style={{
            position: "fixed",
            top: 0,
            left: 0,
            right: 0,
            bottom: 0,
            background: "rgba(0, 0, 0, 0.5)",
            display: "flex",
            alignItems: "center",
            justifyContent: "center",
            zIndex: 1000
          }}
          onClick={cancelDelete}
        >
          <div
            style={{
              background: "white",
              borderRadius: 8,
              padding: 24,
              maxWidth: 400,
              width: "90%",
              boxShadow: "0 4px 12px rgba(0, 0, 0, 0.15)"
            }}
            onClick={(e) => e.stopPropagation()}
          >
            <h3 style={{ margin: "0 0 12px 0", fontSize: 18, fontWeight: 600 }}>
              Eliminare il messaggio?
            </h3>
            <p style={{ margin: "0 0 20px 0", color: "#64748b", fontSize: 14, lineHeight: 1.5 }}>
              Questa azione eliminerà permanentemente il tuo messaggio e invaliderà le risposte AI successive. Sei sicuro?
            </p>
            <div style={{ display: "flex", gap: 12, justifyContent: "flex-end" }}>
              <button
                onClick={cancelDelete}
                disabled={isDeletingMessage}
                style={{
                  padding: "8px 16px",
                  background: "#f1f3f4",
                  color: "#1f2937",
                  border: "none",
                  borderRadius: 4,
                  fontSize: 14,
                  fontWeight: 500,
                  cursor: isDeletingMessage ? "not-allowed" : "pointer"
                }}
              >
                Annulla
              </button>
              <button
                onClick={() => activeChatId && void confirmDelete(activeChatId, deleteConfirmMessageId)}
                disabled={isDeletingMessage}
                style={{
                  padding: "8px 16px",
                  background: isDeletingMessage ? "#fca5a5" : "#ea4335",
                  color: "white",
                  border: "none",
                  borderRadius: 4,
                  fontSize: 14,
                  fontWeight: 500,
                  cursor: isDeletingMessage ? "not-allowed" : "pointer",
                  display: "flex",
                  alignItems: "center",
                  gap: 6
                }}
              >
                {isDeletingMessage ? (
                  <>
                    <span style={{ display: "inline-block", width: 12, height: 12, border: "2px solid white", borderTopColor: "transparent", borderRadius: "50%", animation: "spin 0.6s linear infinite" }}></span>
                    Eliminazione...
                  </>
                ) : (
                  "Elimina"
                )}
              </button>
            </div>
          </div>
        </div>
      )}

      {/* CHAT-06: CSS for hover effects and animations */}
      <style jsx>{`
        .user-message-hoverable:hover .message-actions {
          opacity: 1 !important;
        }
        @keyframes spin {
          to {
            transform: rotate(360deg);
          }
        }
      `}</style>
=======
      {/* CHAT-05: Export Chat Modal */}
      {activeChatId && selectedGameId && (
        <ExportChatModal
          isOpen={showExportModal}
          onClose={() => setShowExportModal(false)}
          chatId={activeChatId}
          gameName={games.find((g) => g.id === selectedGameId)?.name ?? "Unknown Game"}
        />
      )}
>>>>>>> be00353b
    </main>
  );
}<|MERGE_RESOLUTION|>--- conflicted
+++ resolved
@@ -181,17 +181,15 @@
   const [isSendingMessage, setIsSendingMessage] = useState(false);
   const [isCreatingChat, setIsCreatingChat] = useState(false);
 
-<<<<<<< HEAD
   // CHAT-06: Message edit/delete state
   const [editingMessageId, setEditingMessageId] = useState<string | null>(null);
   const [editContent, setEditContent] = useState<string>("");
   const [deleteConfirmMessageId, setDeleteConfirmMessageId] = useState<string | null>(null);
   const [isUpdatingMessage, setIsUpdatingMessage] = useState(false);
   const [isDeletingMessage, setIsDeletingMessage] = useState(false);
-=======
+
   // CHAT-04: Refs for smooth scrolling
   const messagesEndRef = useRef<HTMLDivElement>(null);
->>>>>>> be00353b
 
   // Streaming hook
   const [streamingState, streamingControls] = useChatStreaming({
@@ -263,21 +261,19 @@
     }
   }, [selectedGameId, chatStatesByGame]);
 
-<<<<<<< HEAD
   // CHAT-06: Cancel edit mode when switching chats
   useEffect(() => {
     if (editingMessageId) {
       cancelEdit();
     }
   }, [activeChatId]);
-=======
+
   // CHAT-04: Auto-scroll to bottom on new messages
   useEffect(() => {
     if (messages.length > 0 && messagesEndRef.current) {
       messagesEndRef.current.scrollIntoView({ behavior: 'smooth', block: 'end' });
     }
   }, [messages]);
->>>>>>> be00353b
 
   const loadCurrentUser = async () => {
     try {
@@ -597,7 +593,7 @@
     setErrorMessage("");
 
     try {
-      await api.chatMessages.updateMessage(chatId, messageId, editContent.trim());
+      await api.chat.updateMessage(chatId, messageId, editContent.trim());
 
       // Reload chat history to get updated messages and invalidation states
       await loadChatHistory(chatId);
@@ -639,7 +635,7 @@
     setErrorMessage("");
 
     try {
-      await api.chatMessages.deleteMessage(chatId, messageId);
+      await api.chat.deleteMessage(chatId, messageId);
 
       // Reload chat history to get updated messages and invalidation states
       await loadChatHistory(chatId);
@@ -1067,394 +1063,275 @@
             </div>
           ) : (
             <ul role="log" aria-live="polite" aria-atomic="false" style={{ listStyle: "none", margin: 0, padding: 0 }}>
-<<<<<<< HEAD
-              {messages.map((msg) => {
-                // CHAT-06: Extract backend message ID (strip "backend-" prefix)
-                const backendMsgId = msg.backendMessageId?.replace('backend-', '') ?? msg.backendMessageId;
-                const isEditing = editingMessageId === msg.id;
-                const canEdit = msg.role === "user" && !msg.isDeleted && !!backendMsgId;
-
-                return (
-                  <li
-                    key={msg.id}
-                    aria-label={`${msg.role === "user" ? "Your message" : "AI response"}`}
-                    style={{
-                      marginBottom: 24,
-                      display: "flex",
-                      flexDirection: "column",
-                      alignItems: msg.role === "user" ? "flex-end" : "flex-start"
-                    }}
-                  >
-                    {/* CHAT-06: Invalidation Warning (for assistant messages) */}
-                    {msg.role === "assistant" && msg.isInvalidated && (
-                      <div
+              <AnimatePresence mode="popLayout">
+                {messages.map((msg, index) => {
+                  // CHAT-06: Extract backend message ID (strip "backend-" prefix)
+                  const backendMsgId = msg.backendMessageId?.replace('backend-', '') ?? msg.backendMessageId;
+                  const isEditing = editingMessageId === msg.id;
+                  const canEdit = msg.role === "user" && !msg.isDeleted && !!backendMsgId;
+
+                  return (
+                    <MessageAnimator
+                      key={msg.id}
+                      id={msg.id}
+                      direction={msg.role === 'user' ? 'right' : 'left'}
+                      delay={index * 0.05}
+                    >
+                      <li
+                        aria-label={`${msg.role === "user" ? "Your message" : "AI response"}`}
                         style={{
-                          maxWidth: "75%",
-                          padding: 8,
-                          marginBottom: 8,
-                          background: "#fef3c7",
-                          border: "1px solid #f59e0b",
-                          borderRadius: 4,
-                          fontSize: 12,
-                          color: "#92400e",
+                          marginBottom: 24,
                           display: "flex",
-                          alignItems: "center",
-                          gap: 6
+                          flexDirection: "column",
+                          alignItems: msg.role === "user" ? "flex-end" : "flex-start"
                         }}
-                        role="alert"
                       >
-                        <span style={{ fontSize: 14 }}>⚠️</span>
-                        <span>Questa risposta potrebbe essere obsoleta a causa di una modifica o eliminazione di un messaggio precedente.</span>
-                      </div>
-                    )}
-
-                    {/* Message Bubble */}
-                    <div
-                      className={canEdit ? "user-message-hoverable" : ""}
-                      style={{
-                        maxWidth: "75%",
-                        padding: 12,
-                        borderRadius: 8,
-                        background: msg.role === "user" ? "#e3f2fd" : "#f1f3f4",
-                        fontSize: 14,
-                        lineHeight: 1.5,
-                        position: "relative"
-                      }}
-                    >
-                      <div style={{ display: "flex", justifyContent: "space-between", alignItems: "center", marginBottom: 4 }}>
-                        <div style={{ fontWeight: 500, fontSize: 12, color: "#64748b" }}>
-                          {msg.role === "user" ? "Tu" : "MeepleAI"}
-                          {/* CHAT-06: Edited badge */}
-                          {msg.updatedAt && !msg.isDeleted && (
-                            <span style={{ marginLeft: 6, fontSize: 11, color: "#94a3b8", fontStyle: "italic" }}>
-                              (modificato)
-                            </span>
+                        {/* CHAT-06: Invalidation Warning (for assistant messages) */}
+                        {msg.role === "assistant" && msg.isInvalidated && (
+                          <div
+                            style={{
+                              maxWidth: "75%",
+                              padding: 8,
+                              marginBottom: 8,
+                              background: "#fef3c7",
+                              border: "1px solid #f59e0b",
+                              borderRadius: 4,
+                              fontSize: 12,
+                              color: "#92400e",
+                              display: "flex",
+                              alignItems: "center",
+                              gap: 6
+                            }}
+                            role="alert"
+                          >
+                            <span style={{ fontSize: 14 }}>⚠️</span>
+                            <span>Questa risposta potrebbe essere obsoleta a causa di una modifica o eliminazione di un messaggio precedente.</span>
+                          </div>
+                        )}
+
+                        {/* Message Bubble */}
+                        <div
+                          className={canEdit ? "user-message-hoverable" : ""}
+                          style={{
+                            maxWidth: "75%",
+                            padding: 12,
+                            borderRadius: 8,
+                            background: msg.role === "user" ? "#e3f2fd" : "#f1f3f4",
+                            fontSize: 14,
+                            lineHeight: 1.5,
+                            position: "relative"
+                          }}
+                        >
+                          <div style={{ display: "flex", justifyContent: "space-between", alignItems: "center", marginBottom: 4 }}>
+                            <div style={{ fontWeight: 500, fontSize: 12, color: "#64748b" }}>
+                              {msg.role === "user" ? "Tu" : "MeepleAI"}
+                              {/* CHAT-06: Edited badge */}
+                              {msg.updatedAt && !msg.isDeleted && (
+                                <span style={{ marginLeft: 6, fontSize: 11, color: "#94a3b8", fontStyle: "italic" }}>
+                                  (modificato)
+                                </span>
+                              )}
+                            </div>
+
+                            {/* CHAT-06: Edit/Delete buttons for user messages */}
+                            {canEdit && !isEditing && (
+                              <div className="message-actions" style={{ display: "flex", gap: 4, opacity: 0, transition: "opacity 0.2s" }}>
+                                <button
+                                  onClick={() => startEditMessage(msg.id, msg.content)}
+                                  disabled={isUpdatingMessage}
+                                  aria-label="Edit message"
+                                  style={{
+                                    padding: "2px 6px",
+                                    background: "#94a3b8",
+                                    color: "white",
+                                    border: "none",
+                                    borderRadius: 3,
+                                    fontSize: 10,
+                                    cursor: isUpdatingMessage ? "not-allowed" : "pointer",
+                                    opacity: isUpdatingMessage ? 0.5 : 1
+                                  }}
+                                  title="Modifica messaggio"
+                                >
+                                  ✏️
+                                </button>
+                                <button
+                                  onClick={() => backendMsgId && startDeleteMessage(backendMsgId)}
+                                  disabled={isUpdatingMessage || isDeletingMessage}
+                                  aria-label="Delete message"
+                                  style={{
+                                    padding: "2px 6px",
+                                    background: "#94a3b8",
+                                    color: "white",
+                                    border: "none",
+                                    borderRadius: 3,
+                                    fontSize: 10,
+                                    cursor: isUpdatingMessage || isDeletingMessage ? "not-allowed" : "pointer",
+                                    opacity: isUpdatingMessage || isDeletingMessage ? 0.5 : 1
+                                  }}
+                                  title="Elimina messaggio"
+                                >
+                                  🗑️
+                                </button>
+                              </div>
+                            )}
+                          </div>
+
+                          {/* CHAT-06: Message content or edit form */}
+                          {msg.isDeleted ? (
+                            <div style={{ color: "#94a3b8", fontStyle: "italic" }}>
+                              [Messaggio eliminato]
+                            </div>
+                          ) : isEditing ? (
+                            <div style={{ marginTop: 8 }}>
+                              <textarea
+                                value={editContent}
+                                onChange={(e) => setEditContent(e.target.value)}
+                                disabled={isUpdatingMessage}
+                                style={{
+                                  width: "100%",
+                                  minHeight: 80,
+                                  padding: 8,
+                                  fontSize: 14,
+                                  border: "1px solid #cbd5e1",
+                                  borderRadius: 4,
+                                  fontFamily: "inherit",
+                                  resize: "vertical"
+                                }}
+                                aria-label="Edit message content"
+                              />
+                              <div style={{ display: "flex", gap: 8, marginTop: 8 }}>
+                                <button
+                                  onClick={() => activeChatId && backendMsgId && void saveEdit(activeChatId, backendMsgId)}
+                                  disabled={isUpdatingMessage || !editContent.trim()}
+                                  style={{
+                                    padding: "6px 12px",
+                                    background: isUpdatingMessage || !editContent.trim() ? "#cbd5e1" : "#1a73e8",
+                                    color: "white",
+                                    border: "none",
+                                    borderRadius: 4,
+                                    fontSize: 12,
+                                    fontWeight: 500,
+                                    cursor: isUpdatingMessage || !editContent.trim() ? "not-allowed" : "pointer"
+                                  }}
+                                  aria-label="Save edited message"
+                                >
+                                  {isUpdatingMessage ? "Salvataggio..." : "Salva"}
+                                </button>
+                                <button
+                                  onClick={cancelEdit}
+                                  disabled={isUpdatingMessage}
+                                  style={{
+                                    padding: "6px 12px",
+                                    background: "#94a3b8",
+                                    color: "white",
+                                    border: "none",
+                                    borderRadius: 4,
+                                    fontSize: 12,
+                                    fontWeight: 500,
+                                    cursor: isUpdatingMessage ? "not-allowed" : "pointer"
+                                  }}
+                                  aria-label="Cancel edit"
+                                >
+                                  Annulla
+                                </button>
+                              </div>
+                            </div>
+                          ) : (
+                            <div style={{ whiteSpace: "pre-wrap" }}>{msg.content}</div>
+                          )}
+
+                          {/* Sources */}
+                          {!msg.isDeleted && !isEditing && msg.snippets && msg.snippets.length > 0 && (
+                            <div style={{ marginTop: 12, paddingTop: 12, borderTop: "1px solid #dadce0" }}>
+                              <div style={{ fontSize: 12, fontWeight: 500, marginBottom: 8, color: "#64748b" }}>
+                                Fonti:
+                              </div>
+                              {msg.snippets.map((snippet, idx) => (
+                                <div
+                                  key={idx}
+                                  style={{
+                                    marginBottom: 8,
+                                    padding: 8,
+                                    background: "#ffffff",
+                                    border: "1px solid #dadce0",
+                                    borderRadius: 4,
+                                    fontSize: 12
+                                  }}
+                                >
+                                  <div style={{ fontWeight: 500, marginBottom: 4 }}>
+                                    {getSnippetLabel(snippet)}
+                                  </div>
+                                  <div style={{ color: "#64748b", fontSize: 11 }}>{snippet.text}</div>
+                                </div>
+                              ))}
+                            </div>
+                          )}
+
+                          {/* CHAT-02: Follow-up Questions */}
+                          {!msg.isDeleted && !isEditing && msg.role === "assistant" && msg.followUpQuestions && msg.followUpQuestions.length > 0 && (
+                            <FollowUpQuestions
+                              questions={msg.followUpQuestions}
+                              onQuestionClick={handleFollowUpClick}
+                              disabled={streamingState.isStreaming}
+                            />
                           )}
                         </div>
 
-                        {/* CHAT-06: Edit/Delete buttons for user messages */}
-                        {canEdit && !isEditing && (
-                          <div className="message-actions" style={{ display: "flex", gap: 4, opacity: 0, transition: "opacity 0.2s" }}>
+                        {/* Feedback buttons (only for assistant messages) */}
+                        {!msg.isDeleted && msg.role === "assistant" && (
+                          <div role="group" aria-label="Message feedback" style={{ display: "flex", gap: 8, marginTop: 8 }}>
                             <button
-                              onClick={() => startEditMessage(msg.id, msg.content)}
-                              disabled={isUpdatingMessage}
-                              aria-label="Edit message"
+                              onClick={() => void setFeedback(msg.id, "helpful")}
+                              aria-label="Mark as helpful"
+                              aria-pressed={msg.feedback === "helpful"}
                               style={{
-                                padding: "2px 6px",
-                                background: "#94a3b8",
-                                color: "white",
+                                padding: "4px 8px",
+                                background: msg.feedback === "helpful" ? "#34a853" : "#f1f3f4",
+                                color: msg.feedback === "helpful" ? "white" : "#64748b",
                                 border: "none",
-                                borderRadius: 3,
-                                fontSize: 10,
-                                cursor: isUpdatingMessage ? "not-allowed" : "pointer",
-                                opacity: isUpdatingMessage ? 0.5 : 1
+                                borderRadius: 4,
+                                fontSize: 12,
+                                cursor: "pointer",
+                                display: "flex",
+                                alignItems: "center",
+                                gap: 4
                               }}
-                              title="Modifica messaggio"
+                              title="Questa risposta è stata utile"
                             >
-                              ✏️
+                              👍 Utile
                             </button>
                             <button
-                              onClick={() => backendMsgId && startDeleteMessage(backendMsgId)}
-                              disabled={isUpdatingMessage || isDeletingMessage}
-                              aria-label="Delete message"
+                              onClick={() => void setFeedback(msg.id, "not-helpful")}
+                              aria-label="Mark as not helpful"
+                              aria-pressed={msg.feedback === "not-helpful"}
                               style={{
-                                padding: "2px 6px",
-                                background: "#94a3b8",
-                                color: "white",
+                                padding: "4px 8px",
+                                background: msg.feedback === "not-helpful" ? "#ea4335" : "#f1f3f4",
+                                color: msg.feedback === "not-helpful" ? "white" : "#64748b",
                                 border: "none",
-                                borderRadius: 3,
-                                fontSize: 10,
-                                cursor: isUpdatingMessage || isDeletingMessage ? "not-allowed" : "pointer",
-                                opacity: isUpdatingMessage || isDeletingMessage ? 0.5 : 1
+                                borderRadius: 4,
+                                fontSize: 12,
+                                cursor: "pointer",
+                                display: "flex",
+                                alignItems: "center",
+                                gap: 4
                               }}
-                              title="Elimina messaggio"
+                              title="Questa risposta non è stata utile"
                             >
-                              🗑️
+                              👎 Non utile
                             </button>
                           </div>
                         )}
-                      </div>
-
-                      {/* CHAT-06: Message content or edit form */}
-                      {msg.isDeleted ? (
-                        <div style={{ color: "#94a3b8", fontStyle: "italic" }}>
-                          [Messaggio eliminato]
+
+                        {/* Timestamp */}
+                        <div style={{ fontSize: 11, color: "#64748b", marginTop: 4 }}>
+                          {msg.timestamp.toLocaleTimeString()}
                         </div>
-                      ) : isEditing ? (
-                        <div style={{ marginTop: 8 }}>
-                          <textarea
-                            value={editContent}
-                            onChange={(e) => setEditContent(e.target.value)}
-                            disabled={isUpdatingMessage}
-                            style={{
-                              width: "100%",
-                              minHeight: 80,
-                              padding: 8,
-                              fontSize: 14,
-                              border: "1px solid #cbd5e1",
-                              borderRadius: 4,
-                              fontFamily: "inherit",
-                              resize: "vertical"
-                            }}
-                            aria-label="Edit message content"
-                          />
-                          <div style={{ display: "flex", gap: 8, marginTop: 8 }}>
-                            <button
-                              onClick={() => activeChatId && backendMsgId && void saveEdit(activeChatId, backendMsgId)}
-                              disabled={isUpdatingMessage || !editContent.trim()}
-                              style={{
-                                padding: "6px 12px",
-                                background: isUpdatingMessage || !editContent.trim() ? "#cbd5e1" : "#1a73e8",
-                                color: "white",
-                                border: "none",
-                                borderRadius: 4,
-                                fontSize: 12,
-                                fontWeight: 500,
-                                cursor: isUpdatingMessage || !editContent.trim() ? "not-allowed" : "pointer"
-                              }}
-                              aria-label="Save edited message"
-                            >
-                              {isUpdatingMessage ? "Salvataggio..." : "Salva"}
-                            </button>
-                            <button
-                              onClick={cancelEdit}
-                              disabled={isUpdatingMessage}
-                              style={{
-                                padding: "6px 12px",
-                                background: "#94a3b8",
-                                color: "white",
-                                border: "none",
-                                borderRadius: 4,
-                                fontSize: 12,
-                                fontWeight: 500,
-                                cursor: isUpdatingMessage ? "not-allowed" : "pointer"
-                              }}
-                              aria-label="Cancel edit"
-                            >
-                              Annulla
-                            </button>
-                          </div>
-                        </div>
-                      ) : (
-                        <div style={{ whiteSpace: "pre-wrap" }}>{msg.content}</div>
-                      )}
-
-                      {/* Sources */}
-                      {!msg.isDeleted && !isEditing && msg.snippets && msg.snippets.length > 0 && (
-                        <div style={{ marginTop: 12, paddingTop: 12, borderTop: "1px solid #dadce0" }}>
-                          <div style={{ fontSize: 12, fontWeight: 500, marginBottom: 8, color: "#64748b" }}>
-                            Fonti:
-                          </div>
-                          {msg.snippets.map((snippet, idx) => (
-                            <div
-                              key={idx}
-                              style={{
-                                marginBottom: 8,
-                                padding: 8,
-                                background: "#ffffff",
-                                border: "1px solid #dadce0",
-                                borderRadius: 4,
-                                fontSize: 12
-                              }}
-                            >
-                              <div style={{ fontWeight: 500, marginBottom: 4 }}>
-                                {getSnippetLabel(snippet)}
-                              </div>
-                              <div style={{ color: "#64748b", fontSize: 11 }}>{snippet.text}</div>
-                            </div>
-                          ))}
-                        </div>
-                      )}
-
-                      {/* CHAT-02: Follow-up Questions */}
-                      {!msg.isDeleted && !isEditing && msg.role === "assistant" && msg.followUpQuestions && msg.followUpQuestions.length > 0 && (
-                        <FollowUpQuestions
-                          questions={msg.followUpQuestions}
-                          onQuestionClick={handleFollowUpClick}
-                          disabled={streamingState.isStreaming}
-                        />
-                      )}
-                    </div>
-
-                    {/* Feedback buttons (only for assistant messages) */}
-                    {!msg.isDeleted && msg.role === "assistant" && (
-                      <div role="group" aria-label="Message feedback" style={{ display: "flex", gap: 8, marginTop: 8 }}>
-                        <button
-                          onClick={() => void setFeedback(msg.id, "helpful")}
-                          aria-label="Mark as helpful"
-                          aria-pressed={msg.feedback === "helpful"}
-                          style={{
-                            padding: "4px 8px",
-                            background: msg.feedback === "helpful" ? "#34a853" : "#f1f3f4",
-                            color: msg.feedback === "helpful" ? "white" : "#64748b",
-                            border: "none",
-                            borderRadius: 4,
-                            fontSize: 12,
-                            cursor: "pointer",
-                            display: "flex",
-                            alignItems: "center",
-                            gap: 4
-                          }}
-                          title="Questa risposta è stata utile"
-                        >
-                          👍 Utile
-                        </button>
-                        <button
-                          onClick={() => void setFeedback(msg.id, "not-helpful")}
-                          aria-label="Mark as not helpful"
-                          aria-pressed={msg.feedback === "not-helpful"}
-                          style={{
-                            padding: "4px 8px",
-                            background: msg.feedback === "not-helpful" ? "#ea4335" : "#f1f3f4",
-                            color: msg.feedback === "not-helpful" ? "white" : "#64748b",
-                            border: "none",
-                            borderRadius: 4,
-                            fontSize: 12,
-                            cursor: "pointer",
-                            display: "flex",
-                            alignItems: "center",
-                            gap: 4
-                          }}
-                          title="Questa risposta non è stata utile"
-                        >
-                          👎 Non utile
-                        </button>
-                      </div>
-                    )}
-
-                    {/* Timestamp */}
-                    <div style={{ fontSize: 11, color: "#64748b", marginTop: 4 }}>
-                      {msg.timestamp.toLocaleTimeString()}
-                    </div>
-                  </li>
-                );
-              })}
-=======
-              <AnimatePresence mode="popLayout">
-                {messages.map((msg, index) => (
-                  <MessageAnimator
-                    key={msg.id}
-                    id={msg.id}
-                    direction={msg.role === 'user' ? 'right' : 'left'}
-                    delay={index * 0.05}
-                  >
-                    <li
-                      aria-label={`${msg.role === "user" ? "Your message" : "AI response"}`}
-                      style={{
-                        marginBottom: 24,
-                        display: "flex",
-                        flexDirection: "column",
-                        alignItems: msg.role === "user" ? "flex-end" : "flex-start"
-                      }}
-                    >
-                      {/* Message Bubble */}
-                      <div
-                        style={{
-                          maxWidth: "75%",
-                          padding: 12,
-                          borderRadius: 8,
-                          background: msg.role === "user" ? "#e3f2fd" : "#f1f3f4",
-                          fontSize: 14,
-                          lineHeight: 1.5
-                        }}
-                      >
-                        <div style={{ fontWeight: 500, marginBottom: 4, fontSize: 12, color: "#64748b" }}>
-                          {msg.role === "user" ? "Tu" : "MeepleAI"}
-                        </div>
-                        <div style={{ whiteSpace: "pre-wrap" }}>{msg.content}</div>
-
-                        {/* Sources */}
-                        {msg.snippets && msg.snippets.length > 0 && (
-                          <div style={{ marginTop: 12, paddingTop: 12, borderTop: "1px solid #dadce0" }}>
-                            <div style={{ fontSize: 12, fontWeight: 500, marginBottom: 8, color: "#64748b" }}>
-                              Fonti:
-                            </div>
-                            {msg.snippets.map((snippet, idx) => (
-                              <div
-                                key={idx}
-                                style={{
-                                  marginBottom: 8,
-                                  padding: 8,
-                                  background: "#ffffff",
-                                  border: "1px solid #dadce0",
-                                  borderRadius: 4,
-                                  fontSize: 12
-                                }}
-                              >
-                                <div style={{ fontWeight: 500, marginBottom: 4 }}>
-                                  {getSnippetLabel(snippet)}
-                                </div>
-                                <div style={{ color: "#64748b", fontSize: 11 }}>{snippet.text}</div>
-                              </div>
-                            ))}
-                          </div>
-                        )}
-
-                        {/* CHAT-02: Follow-up Questions */}
-                        {msg.role === "assistant" && msg.followUpQuestions && msg.followUpQuestions.length > 0 && (
-                          <FollowUpQuestions
-                            questions={msg.followUpQuestions}
-                            onQuestionClick={handleFollowUpClick}
-                            disabled={streamingState.isStreaming}
-                          />
-                        )}
-                      </div>
-
-                      {/* Feedback buttons (only for assistant messages) */}
-                      {msg.role === "assistant" && (
-                        <div role="group" aria-label="Message feedback" style={{ display: "flex", gap: 8, marginTop: 8 }}>
-                          <button
-                            onClick={() => void setFeedback(msg.id, "helpful")}
-                            aria-label="Mark as helpful"
-                            aria-pressed={msg.feedback === "helpful"}
-                            style={{
-                              padding: "4px 8px",
-                              background: msg.feedback === "helpful" ? "#34a853" : "#f1f3f4",
-                              color: msg.feedback === "helpful" ? "white" : "#64748b",
-                              border: "none",
-                              borderRadius: 4,
-                              fontSize: 12,
-                              cursor: "pointer",
-                              display: "flex",
-                              alignItems: "center",
-                              gap: 4
-                            }}
-                            title="Questa risposta è stata utile"
-                          >
-                            👍 Utile
-                          </button>
-                          <button
-                            onClick={() => void setFeedback(msg.id, "not-helpful")}
-                            aria-label="Mark as not helpful"
-                            aria-pressed={msg.feedback === "not-helpful"}
-                            style={{
-                              padding: "4px 8px",
-                              background: msg.feedback === "not-helpful" ? "#ea4335" : "#f1f3f4",
-                              color: msg.feedback === "not-helpful" ? "white" : "#64748b",
-                              border: "none",
-                              borderRadius: 4,
-                              fontSize: 12,
-                              cursor: "pointer",
-                              display: "flex",
-                              alignItems: "center",
-                              gap: 4
-                            }}
-                            title="Questa risposta non è stata utile"
-                          >
-                            👎 Non utile
-                          </button>
-                        </div>
-                      )}
-
-                      {/* Timestamp */}
-                      <div style={{ fontSize: 11, color: "#64748b", marginTop: 4 }}>
-                        {msg.timestamp.toLocaleTimeString()}
-                      </div>
-                    </li>
-                  </MessageAnimator>
-                ))}
+                      </li>
+                    </MessageAnimator>
+                  );
+                })}
               </AnimatePresence>
->>>>>>> be00353b
             </ul>
           )}
 
@@ -1630,7 +1507,6 @@
         </form>
       </div>
 
-<<<<<<< HEAD
       {/* CHAT-06: Delete Confirmation Modal */}
       {deleteConfirmMessageId && (
         <div
@@ -1713,6 +1589,16 @@
         </div>
       )}
 
+      {/* CHAT-05: Export Chat Modal */}
+      {activeChatId && selectedGameId && (
+        <ExportChatModal
+          isOpen={showExportModal}
+          onClose={() => setShowExportModal(false)}
+          chatId={activeChatId}
+          gameName={games.find((g) => g.id === selectedGameId)?.name ?? "Unknown Game"}
+        />
+      )}
+
       {/* CHAT-06: CSS for hover effects and animations */}
       <style jsx>{`
         .user-message-hoverable:hover .message-actions {
@@ -1724,17 +1610,6 @@
           }
         }
       `}</style>
-=======
-      {/* CHAT-05: Export Chat Modal */}
-      {activeChatId && selectedGameId && (
-        <ExportChatModal
-          isOpen={showExportModal}
-          onClose={() => setShowExportModal(false)}
-          chatId={activeChatId}
-          gameName={games.find((g) => g.id === selectedGameId)?.name ?? "Unknown Game"}
-        />
-      )}
->>>>>>> be00353b
     </main>
   );
 }