--- conflicted
+++ resolved
@@ -43,11 +43,7 @@
     mockApi.post.mockResolvedValueOnce({
       answer: 'Il gioco supporta fino a 4 giocatori.',
       snippets: [
-<<<<<<< HEAD
-        { text: 'Sezione introduttiva', source: 'Manuale Ufficiale', page: 3 }
-=======
         { source: 'PDF:pdf-demo-chess', text: 'Sezione introduttiva', page: 3, line: null }
->>>>>>> c6afafba
       ]
     });
     mockApi.post.mockResolvedValueOnce({ ok: true });
@@ -69,14 +65,8 @@
     }));
 
     await screen.findByText('Il gioco supporta fino a 4 giocatori.');
-<<<<<<< HEAD
-    expect(screen.getByText('Sezione introduttiva')).toBeInTheDocument();
-    expect(screen.getByText('Manuale Ufficiale')).toBeInTheDocument();
-    expect(screen.getByText('Pagina 3')).toBeInTheDocument();
-=======
     expect(screen.getByText('PDF:pdf-demo-chess (Pagina 3)')).toBeInTheDocument();
     expect(screen.getByText('Sezione introduttiva')).toBeInTheDocument();
->>>>>>> c6afafba
     expect(screen.queryByText(/Errore nella comunicazione/i)).not.toBeInTheDocument();
 
     const helpfulButton = await screen.findByRole('button', { name: '👍 Utile' });
