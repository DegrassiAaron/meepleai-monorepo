import { render, screen } from '@testing-library/react';
import userEvent from '@testing-library/user-event';
import LogsPage from '../logs';
import { api } from '../../lib/api';

jest.mock('../../lib/api', () => ({
  api: {
    get: jest.fn()
  }
}));

describe('LogsPage', () => {
  const mockLogs = [
    {
      timestamp: new Date('2024-01-01T10:00:00Z').toISOString(),
      level: 'INFO',
      message: 'Application started',
      requestId: 'req-001'
    },
    {
      timestamp: new Date('2024-01-01T10:05:00Z').toISOString(),
      level: 'INFO',
      message: 'User logged in successfully',
      requestId: 'req-002',
      userId: 'user-123'
    }
  ];

  const mockGet = api.get as jest.MockedFunction<typeof api.get>;

  beforeEach(() => {
    mockGet.mockResolvedValue(mockLogs);
  });

  afterEach(() => {
    jest.clearAllMocks();
  });

  it('renders default logs and allows filtering by user id', async () => {
    const user = userEvent.setup();

    render(<LogsPage />);

    await screen.findByText(/Application started/i);
    expect(mockGet).toHaveBeenCalledWith('/logs');
    expect(screen.getByText(/User logged in successfully/i)).toBeInTheDocument();

    const filterInput = screen.getByPlaceholderText(/Filter logs/i);

    await user.clear(filterInput);
    await user.type(filterInput, 'user-123');

    expect(screen.getByText(/User logged in successfully/i)).toBeInTheDocument();
    expect(screen.queryByText(/Application started/i)).not.toBeInTheDocument();
  });

  it('shows empty state when no logs match the filter', async () => {
    const user = userEvent.setup();

    render(<LogsPage />);

    const filterInput = await screen.findByPlaceholderText(/Filter logs/i);

    await user.clear(filterInput);
    await user.type(filterInput, 'no-match');

    expect(screen.getByText(/No logs found/i)).toBeInTheDocument();
    expect(screen.getByText(/basic observability dashboard/i)).toBeInTheDocument();
  });

<<<<<<< HEAD
  it('shows a permission error when the API returns forbidden', async () => {
    const consoleSpy = jest.spyOn(console, 'error').mockImplementation(() => {});
    mockGet.mockRejectedValueOnce(new Error('API /logs 403'));

    render(<LogsPage />);

    expect(
      await screen.findByText(/You do not have permission to view logs/i)
    ).toBeInTheDocument();
    expect(
      screen.getByText(/Please contact an administrator if you believe this is an error/i)
    ).toBeInTheDocument();

    consoleSpy.mockRestore();
=======
  it('handles logs without request or user identifiers when filtering', async () => {
    const logsWithoutIds = [
      {
        timestamp: new Date('2024-01-01T11:00:00Z').toISOString(),
        level: 'INFO',
        message: 'System maintenance in progress'
      }
    ];

    mockGet.mockResolvedValueOnce(logsWithoutIds);

    const user = userEvent.setup();

    render(<LogsPage />);

    const filterInput = await screen.findByPlaceholderText(/Filter logs/i);

    await user.type(filterInput, 'maintenance');

    expect(screen.getByText(/System maintenance in progress/i)).toBeInTheDocument();
>>>>>>> 021070f6
  });
});<|MERGE_RESOLUTION|>--- conflicted
+++ resolved
@@ -68,22 +68,6 @@
     expect(screen.getByText(/basic observability dashboard/i)).toBeInTheDocument();
   });
 
-<<<<<<< HEAD
-  it('shows a permission error when the API returns forbidden', async () => {
-    const consoleSpy = jest.spyOn(console, 'error').mockImplementation(() => {});
-    mockGet.mockRejectedValueOnce(new Error('API /logs 403'));
-
-    render(<LogsPage />);
-
-    expect(
-      await screen.findByText(/You do not have permission to view logs/i)
-    ).toBeInTheDocument();
-    expect(
-      screen.getByText(/Please contact an administrator if you believe this is an error/i)
-    ).toBeInTheDocument();
-
-    consoleSpy.mockRestore();
-=======
   it('handles logs without request or user identifiers when filtering', async () => {
     const logsWithoutIds = [
       {
@@ -104,6 +88,5 @@
     await user.type(filterInput, 'maintenance');
 
     expect(screen.getByText(/System maintenance in progress/i)).toBeInTheDocument();
->>>>>>> 021070f6
   });
 });