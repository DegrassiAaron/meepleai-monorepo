import { act, fireEvent, render, screen, waitFor } from '@testing-library/react';
import UploadPage from '../upload';

describe('UploadPage', () => {
  const originalFetch = global.fetch;
  const mockFetch = jest.fn();

  const createJsonResponse = (data: unknown, status = 200) =>
    Promise.resolve({
      ok: status >= 200 && status < 300,
      status,
      json: () => Promise.resolve(data)
    } as Response);

  beforeEach(() => {
    mockFetch.mockReset();
    global.fetch = mockFetch as unknown as typeof fetch;
  });

  afterAll(() => {
    global.fetch = originalFetch;
  });

  it('keeps upload disabled until a game is confirmed', async () => {
    const authResponse = {
      user: {
        id: 'user-1',
        email: 'user@example.com',
        role: 'Admin',
        displayName: 'User'
      },
      expiresAt: new Date().toISOString()
    };

    mockFetch.mockImplementation((input: RequestInfo | URL, init?: RequestInit) => {
      const url = typeof input === 'string' ? input : input.toString();
      const method = init?.method ?? 'GET';

      if (url.endsWith('/auth/me')) {
        return createJsonResponse(authResponse);
      }

      if (url.endsWith('/games') && method === 'GET') {
        return createJsonResponse([
          { id: 'game-1', name: 'Terraforming Mars', createdAt: new Date().toISOString() }
        ]);
      }

      if (url.endsWith('/games') && method === 'POST') {
        return createJsonResponse({ id: 'game-1', name: 'Terraforming Mars', createdAt: new Date().toISOString() });
      }

      if (url.includes('/games/game-1/pdfs')) {
        return createJsonResponse({ pdfs: [] });
      }

      throw new Error(`Unexpected fetch call to ${url}`);
    });

    render(<UploadPage />);

    await waitFor(() => expect(screen.getByLabelText(/Existing games/i)).toBeInTheDocument());

    const uploadButton = screen.getByRole('button', { name: /Upload & Continue/i });
    const fileInput = screen.getByLabelText(/PDF File/i) as HTMLInputElement;
    const file = new File(['pdf'], 'rules.pdf', { type: 'application/pdf' });

    fireEvent.change(fileInput, { target: { files: [file] } });
    expect(uploadButton).toBeDisabled();

    fireEvent.click(screen.getByRole('button', { name: /Confirm selection/i }));

    await waitFor(() => expect(uploadButton).not.toBeDisabled());
  });

  it('allows creating a new game and enables upload once created', async () => {
    const authResponse = {
      user: {
        id: 'user-2',
        email: 'user2@example.com',
        role: 'Admin',
        displayName: 'User Two'
      },
      expiresAt: new Date().toISOString()
    };

    mockFetch.mockImplementation((input: RequestInfo | URL, init?: RequestInit) => {
      const url = typeof input === 'string' ? input : input.toString();
      const method = init?.method ?? 'GET';

      if (url.endsWith('/auth/me')) {
        return createJsonResponse(authResponse);
      }

      if (url.endsWith('/games') && method === 'GET') {
        return createJsonResponse([]);
      }

      if (url.endsWith('/games') && method === 'POST') {
        return createJsonResponse({ id: 'game-new', name: 'New Game', createdAt: new Date().toISOString() });
      }

      if (url.includes('/games/game-new/pdfs')) {
        return createJsonResponse({ pdfs: [] });
      }

      throw new Error(`Unexpected fetch call to ${url}`);
    });

    render(<UploadPage />);

    await waitFor(() => expect(screen.getByText(/Create one to get started/i)).toBeInTheDocument());

    fireEvent.change(screen.getByLabelText(/New game name/i), { target: { value: 'New Game' } });
    fireEvent.click(screen.getByRole('button', { name: /Create first game/i }));

    await waitFor(() => expect(screen.getByRole('option', { name: 'New Game' })).toBeInTheDocument());

    const uploadButton = screen.getByRole('button', { name: /Upload & Continue/i });
    const fileInput = screen.getByLabelText(/PDF File/i) as HTMLInputElement;
    const file = new File(['pdf'], 'rules.pdf', { type: 'application/pdf' });
    fireEvent.change(fileInput, { target: { files: [file] } });

    await waitFor(() => expect(uploadButton).not.toBeDisabled());
  });

<<<<<<< HEAD
  it('mostra un messaggio di accesso negato per ruoli non autorizzati', async () => {
=======
  it('parses an uploaded PDF using the ingest endpoint', async () => {
    const authResponse = {
      user: {
        id: 'user-parse',
        email: 'parse@example.com',
        role: 'Admin',
        displayName: 'Parser'
  it('polls PDF processing status and auto advances to review when completed', async () => {
    jest.useFakeTimers();

    try {
      const authResponse = {
        user: {
          id: 'user-3',
          email: 'user3@example.com',
          role: 'Admin',
          displayName: 'User Three'
        },
        expiresAt: new Date().toISOString()
      };

      const ruleSpecResponse = {
        gameId: 'game-1',
        version: 'v1',
        createdAt: new Date().toISOString(),
        rules: [
          { id: 'r1', text: 'Auto generated rule', section: 'Intro', page: '1', line: '1' }
        ]
      };

      const statusSequence: Array<{ processingStatus: string; processingError?: string | null }> = [
        { processingStatus: 'processing' },
        { processingStatus: 'completed' }
      ];

      mockFetch.mockImplementation((input: RequestInfo | URL, init?: RequestInit) => {
        const url = typeof input === 'string' ? input : input.toString();
        const method = init?.method ?? 'GET';

        if (url.endsWith('/auth/me')) {
          return createJsonResponse(authResponse);
        }

        if (url.endsWith('/games') && method === 'GET') {
          return createJsonResponse([
            { id: 'game-1', name: 'Terraforming Mars', createdAt: new Date().toISOString() }
          ]);
        }

        if (url.includes('/games/game-1/pdfs')) {
          return createJsonResponse({ pdfs: [] });
        }

        if (url.endsWith('/ingest/pdf')) {
          return createJsonResponse({ documentId: 'pdf-123', fileName: 'rules.pdf' });
        }

        if (url.endsWith('/pdfs/pdf-123/text')) {
          const nextStatus = statusSequence.shift() ?? { processingStatus: 'completed' };
          return createJsonResponse({
            id: 'pdf-123',
            fileName: 'rules.pdf',
            processingStatus: nextStatus.processingStatus,
            processingError: nextStatus.processingError ?? null
          });
        }

        if (url.endsWith('/games/game-1/rulespec')) {
          return createJsonResponse(ruleSpecResponse);
        }

        throw new Error(`Unexpected fetch call to ${url}`);
      });

      render(<UploadPage />);

      await waitFor(() => expect(screen.getByLabelText(/Existing games/i)).toBeInTheDocument());

      fireEvent.click(screen.getByRole('button', { name: /Confirm selection/i }));

      const fileInput = screen.getByLabelText(/PDF File/i) as HTMLInputElement;
      const uploadButton = screen.getByRole('button', { name: /Upload & Continue/i });
      const file = new File(['pdf'], 'rules.pdf', { type: 'application/pdf' });

      fireEvent.change(fileInput, { target: { files: [file] } });
      await waitFor(() => expect(uploadButton).not.toBeDisabled());

      fireEvent.click(uploadButton);

      await waitFor(() => expect(screen.getByText(/Processing status/i)).toBeInTheDocument());
      expect(screen.getByText(/Processing status/i)).toHaveTextContent(/Processing status: (Pending|Processing)/i);

      const continueButton = screen.getByRole('button', { name: /Waiting for processing/i });
      expect(continueButton).toBeDisabled();

      await waitFor(() =>
        expect(screen.getByText(/Processing status/i)).toHaveTextContent('Processing')
      );

      await act(async () => {
        jest.advanceTimersByTime(2000);
      });

      await waitFor(() =>
        expect(screen.getByRole('heading', { name: /Step 3: Review & Edit Rules/i })).toBeInTheDocument()
      );

      await waitFor(() =>
        expect(mockFetch).toHaveBeenCalledWith(
          expect.stringContaining('/games/game-1/rulespec'),
          expect.objectContaining({ method: 'GET' })
        )
      );

      await waitFor(() => expect(screen.getByText(/Auto generated rule/i)).toBeInTheDocument());
    } finally {
      jest.useRealTimers();
    }
  it('parses an uploaded PDF using the rulespec ingest endpoint', async () => {
>>>>>>> e19bb1d4
    const authResponse = {
      user: {
        id: 'user-3',
        email: 'user3@example.com',
<<<<<<< HEAD
        role: 'User',
        displayName: 'Player'
=======
        role: 'Admin',
        displayName: 'User Three'
>>>>>>> e19bb1d4
      },
      expiresAt: new Date().toISOString()
    };

<<<<<<< HEAD
=======
    const ruleSpecResponse = {
      gameId: 'game-1',
      version: 'pdf-20250101000000',
      createdAt: new Date().toISOString(),
      rules: [
        {
          id: 'atom-1',
          text: 'Setup: Place pieces; Count: 16',
          section: 'Table',
          page: '3',
          line: null
        },
        {
          id: 'atom-2',
          text: 'Victory condition: Highest score wins',
          section: null,
          page: null,
    const parsedSpec = {
      gameId: 'game-parse',
      version: 'ingest-20240101000000',
      createdAt: new Date().toISOString(),
      rules: [
        {
          id: 'r1',
          text: 'Setup: Distribute four cards to each player',
          section: null,
          page: '4',
          line: null
        }
      ]
    };

>>>>>>> e19bb1d4
    mockFetch.mockImplementation((input: RequestInfo | URL, init?: RequestInit) => {
      const url = typeof input === 'string' ? input : input.toString();
      const method = init?.method ?? 'GET';

      if (url.endsWith('/auth/me')) {
        return createJsonResponse(authResponse);
      }

      if (url.endsWith('/games') && method === 'GET') {
<<<<<<< HEAD
        return createJsonResponse([]);
=======
        return createJsonResponse([
          { id: 'game-1', name: 'Terraforming Mars', createdAt: new Date().toISOString() }
        ]);
      }

      if (url.includes('/games/game-1/pdfs') && method === 'GET') {
          { id: 'game-parse', name: 'Parse Game', createdAt: new Date().toISOString() }
        ]);
      }

      if (url.includes('/games/game-parse/pdfs')) {
        return createJsonResponse({ pdfs: [] });
      }

      if (url.endsWith('/ingest/pdf') && method === 'POST') {
        return createJsonResponse({ documentId: 'pdf-1', fileName: 'rules.pdf' });
      }

      if (url.endsWith('/ingest/pdf/pdf-1/rulespec') && method === 'POST') {
        return createJsonResponse(ruleSpecResponse);
        return createJsonResponse({ documentId: 'pdf-parse', fileName: 'rules.pdf' });
      }

      if (url.includes('/ingest/pdf/pdf-parse/rulespec') && method === 'POST') {
        return createJsonResponse(parsedSpec);
>>>>>>> e19bb1d4
      }

      throw new Error(`Unexpected fetch call to ${url}`);
    });

    render(<UploadPage />);

<<<<<<< HEAD
    await waitFor(() => expect(screen.getByText(/Accesso negato/i)).toBeInTheDocument());

    expect(screen.queryByRole('button', { name: /Upload & Continue/i })).not.toBeInTheDocument();
    expect(screen.getByRole('link', { name: /Torna alla home/i })).toBeInTheDocument();
=======
    await waitFor(() => expect(screen.getByLabelText(/Existing games/i)).toBeInTheDocument());

    fireEvent.click(screen.getByRole('button', { name: /Confirm selection/i }));

    const fileInput = screen.getByLabelText(/PDF File/i) as HTMLInputElement;
    const file = new File(['pdf'], 'rules.pdf', { type: 'application/pdf' });
    fireEvent.change(fileInput, { target: { files: [file] } });

    fireEvent.click(screen.getByRole('button', { name: /Upload & Continue/i }));

    await waitFor(() => expect(screen.getByText(/Step 2: Parse PDF/i)).toBeInTheDocument());

    fireEvent.click(screen.getByRole('button', { name: /Parse PDF/i }));

    await waitFor(() => expect(screen.getByText(/Review & Edit Rules/i)).toBeInTheDocument());
    expect(screen.getByDisplayValue('Setup: Place pieces; Count: 16')).toBeInTheDocument();
    expect(mockFetch).toHaveBeenCalledWith(expect.stringMatching(/ingest\/pdf\/pdf-1\/rulespec$/), expect.objectContaining({ method: 'POST' }));
    const uploadButton = screen.getByRole('button', { name: /Upload & Continue/i });
    await waitFor(() => expect(uploadButton).not.toBeDisabled());
    fireEvent.click(uploadButton);

    await waitFor(() => expect(screen.getByText(/PDF uploaded successfully/i)).toBeInTheDocument());

    const parseButton = screen.getByRole('button', { name: /Parse PDF/i });
    await waitFor(() => expect(parseButton).not.toBeDisabled());
    fireEvent.click(parseButton);

    await waitFor(() => expect(screen.getByText(/PDF parsed successfully/i)).toBeInTheDocument());

    expect(screen.getByDisplayValue('Setup: Distribute four cards to each player')).toBeInTheDocument();
    expect(screen.getByDisplayValue('4')).toBeInTheDocument();
>>>>>>> e19bb1d4
  });
});<|MERGE_RESOLUTION|>--- conflicted
+++ resolved
@@ -124,9 +124,6 @@
     await waitFor(() => expect(uploadButton).not.toBeDisabled());
   });
 
-<<<<<<< HEAD
-  it('mostra un messaggio di accesso negato per ruoli non autorizzati', async () => {
-=======
   it('parses an uploaded PDF using the ingest endpoint', async () => {
     const authResponse = {
       user: {
@@ -246,24 +243,16 @@
       jest.useRealTimers();
     }
   it('parses an uploaded PDF using the rulespec ingest endpoint', async () => {
->>>>>>> e19bb1d4
     const authResponse = {
       user: {
         id: 'user-3',
         email: 'user3@example.com',
-<<<<<<< HEAD
-        role: 'User',
-        displayName: 'Player'
-=======
         role: 'Admin',
         displayName: 'User Three'
->>>>>>> e19bb1d4
       },
       expiresAt: new Date().toISOString()
     };
 
-<<<<<<< HEAD
-=======
     const ruleSpecResponse = {
       gameId: 'game-1',
       version: 'pdf-20250101000000',
@@ -296,7 +285,6 @@
       ]
     };
 
->>>>>>> e19bb1d4
     mockFetch.mockImplementation((input: RequestInfo | URL, init?: RequestInit) => {
       const url = typeof input === 'string' ? input : input.toString();
       const method = init?.method ?? 'GET';
@@ -306,9 +294,6 @@
       }
 
       if (url.endsWith('/games') && method === 'GET') {
-<<<<<<< HEAD
-        return createJsonResponse([]);
-=======
         return createJsonResponse([
           { id: 'game-1', name: 'Terraforming Mars', createdAt: new Date().toISOString() }
         ]);
@@ -334,7 +319,6 @@
 
       if (url.includes('/ingest/pdf/pdf-parse/rulespec') && method === 'POST') {
         return createJsonResponse(parsedSpec);
->>>>>>> e19bb1d4
       }
 
       throw new Error(`Unexpected fetch call to ${url}`);
@@ -342,12 +326,6 @@
 
     render(<UploadPage />);
 
-<<<<<<< HEAD
-    await waitFor(() => expect(screen.getByText(/Accesso negato/i)).toBeInTheDocument());
-
-    expect(screen.queryByRole('button', { name: /Upload & Continue/i })).not.toBeInTheDocument();
-    expect(screen.getByRole('link', { name: /Torna alla home/i })).toBeInTheDocument();
-=======
     await waitFor(() => expect(screen.getByLabelText(/Existing games/i)).toBeInTheDocument());
 
     fireEvent.click(screen.getByRole('button', { name: /Confirm selection/i }));
@@ -379,6 +357,5 @@
 
     expect(screen.getByDisplayValue('Setup: Distribute four cards to each player')).toBeInTheDocument();
     expect(screen.getByDisplayValue('4')).toBeInTheDocument();
->>>>>>> e19bb1d4
   });
 });