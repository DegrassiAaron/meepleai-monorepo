import { act, fireEvent, render, screen, waitFor } from '@testing-library/react';
import UploadPage from '../upload';

describe('UploadPage', () => {
  const originalFetch = global.fetch;
  const mockFetch = jest.fn();

  const createJsonResponse = (data: unknown, status = 200) =>
    Promise.resolve({
      ok: status >= 200 && status < 300,
      status,
      json: () => Promise.resolve(data)
    } as Response);

  beforeEach(() => {
    mockFetch.mockReset();
    global.fetch = mockFetch as unknown as typeof fetch;
  });

  afterAll(() => {
    global.fetch = originalFetch;
  });

  it('keeps upload disabled until a game is confirmed', async () => {
    const authResponse = {
      user: {
        id: 'user-1',
        email: 'user@example.com',
        role: 'Admin',
        displayName: 'User'
      },
      expiresAt: new Date().toISOString()
    };

    mockFetch.mockImplementation((input: RequestInfo | URL, init?: RequestInit) => {
      const url = typeof input === 'string' ? input : input.toString();
      const method = init?.method ?? 'GET';

      if (url.endsWith('/auth/me')) {
        return createJsonResponse(authResponse);
      }

      if (url.endsWith('/games') && method === 'GET') {
        return createJsonResponse([
          { id: 'game-1', name: 'Terraforming Mars', createdAt: new Date().toISOString() }
        ]);
      }

      if (url.endsWith('/games') && method === 'POST') {
        return createJsonResponse({ id: 'game-1', name: 'Terraforming Mars', createdAt: new Date().toISOString() });
      }

      if (url.includes('/games/game-1/pdfs')) {
        return createJsonResponse({ pdfs: [] });
      }

      throw new Error(`Unexpected fetch call to ${url}`);
    });

    render(<UploadPage />);

    await waitFor(() => expect(screen.getByLabelText(/Existing games/i)).toBeInTheDocument());

    const uploadButton = screen.getByRole('button', { name: /Upload & Continue/i });
    const fileInput = screen.getByLabelText(/PDF File/i) as HTMLInputElement;
    const file = new File(['pdf'], 'rules.pdf', { type: 'application/pdf' });

    fireEvent.change(fileInput, { target: { files: [file] } });
    expect(uploadButton).toBeDisabled();

    fireEvent.click(screen.getByRole('button', { name: /Confirm selection/i }));

    await waitFor(() => expect(uploadButton).not.toBeDisabled());
  });

  it('allows creating a new game and enables upload once created', async () => {
    const authResponse = {
      user: {
        id: 'user-2',
        email: 'user2@example.com',
        role: 'Admin',
        displayName: 'User Two'
      },
      expiresAt: new Date().toISOString()
    };

    mockFetch.mockImplementation((input: RequestInfo | URL, init?: RequestInit) => {
      const url = typeof input === 'string' ? input : input.toString();
      const method = init?.method ?? 'GET';

      if (url.endsWith('/auth/me')) {
        return createJsonResponse(authResponse);
      }

      if (url.endsWith('/games') && method === 'GET') {
        return createJsonResponse([]);
      }

      if (url.endsWith('/games') && method === 'POST') {
        return createJsonResponse({ id: 'game-new', name: 'New Game', createdAt: new Date().toISOString() });
      }

      if (url.includes('/games/game-new/pdfs')) {
        return createJsonResponse({ pdfs: [] });
      }

      throw new Error(`Unexpected fetch call to ${url}`);
    });

    render(<UploadPage />);

    await waitFor(() => expect(screen.getByText(/Create one to get started/i)).toBeInTheDocument());

    fireEvent.change(screen.getByLabelText(/New game name/i), { target: { value: 'New Game' } });
    fireEvent.click(screen.getByRole('button', { name: /Create first game/i }));

    await waitFor(() => expect(screen.getByRole('option', { name: 'New Game' })).toBeInTheDocument());

    const uploadButton = screen.getByRole('button', { name: /Upload & Continue/i });
    const fileInput = screen.getByLabelText(/PDF File/i) as HTMLInputElement;
    const file = new File(['pdf'], 'rules.pdf', { type: 'application/pdf' });
    fireEvent.change(fileInput, { target: { files: [file] } });

    await waitFor(() => expect(uploadButton).not.toBeDisabled());
  });

<<<<<<< HEAD
  it('polls PDF processing status and auto advances to review when completed', async () => {
    jest.useFakeTimers();

    try {
      const authResponse = {
        user: {
          id: 'user-3',
          email: 'user3@example.com',
          role: 'Admin',
          displayName: 'User Three'
        },
        expiresAt: new Date().toISOString()
      };

      const ruleSpecResponse = {
        gameId: 'game-1',
        version: 'v1',
        createdAt: new Date().toISOString(),
        rules: [
          { id: 'r1', text: 'Auto generated rule', section: 'Intro', page: '1', line: '1' }
        ]
      };

      const statusSequence: Array<{ processingStatus: string; processingError?: string | null }> = [
        { processingStatus: 'processing' },
        { processingStatus: 'completed' }
      ];

      mockFetch.mockImplementation((input: RequestInfo | URL, init?: RequestInit) => {
        const url = typeof input === 'string' ? input : input.toString();
        const method = init?.method ?? 'GET';

        if (url.endsWith('/auth/me')) {
          return createJsonResponse(authResponse);
        }

        if (url.endsWith('/games') && method === 'GET') {
          return createJsonResponse([
            { id: 'game-1', name: 'Terraforming Mars', createdAt: new Date().toISOString() }
          ]);
        }

        if (url.includes('/games/game-1/pdfs')) {
          return createJsonResponse({ pdfs: [] });
        }

        if (url.endsWith('/ingest/pdf')) {
          return createJsonResponse({ documentId: 'pdf-123', fileName: 'rules.pdf' });
        }

        if (url.endsWith('/pdfs/pdf-123/text')) {
          const nextStatus = statusSequence.shift() ?? { processingStatus: 'completed' };
          return createJsonResponse({
            id: 'pdf-123',
            fileName: 'rules.pdf',
            processingStatus: nextStatus.processingStatus,
            processingError: nextStatus.processingError ?? null
          });
        }

        if (url.endsWith('/games/game-1/rulespec')) {
          return createJsonResponse(ruleSpecResponse);
        }

        throw new Error(`Unexpected fetch call to ${url}`);
      });

      render(<UploadPage />);

      await waitFor(() => expect(screen.getByLabelText(/Existing games/i)).toBeInTheDocument());

      fireEvent.click(screen.getByRole('button', { name: /Confirm selection/i }));

      const fileInput = screen.getByLabelText(/PDF File/i) as HTMLInputElement;
      const uploadButton = screen.getByRole('button', { name: /Upload & Continue/i });
      const file = new File(['pdf'], 'rules.pdf', { type: 'application/pdf' });

      fireEvent.change(fileInput, { target: { files: [file] } });
      await waitFor(() => expect(uploadButton).not.toBeDisabled());

      fireEvent.click(uploadButton);

      await waitFor(() => expect(screen.getByText(/Processing status/i)).toBeInTheDocument());
      expect(screen.getByText(/Processing status/i)).toHaveTextContent(/Processing status: (Pending|Processing)/i);

      const continueButton = screen.getByRole('button', { name: /Waiting for processing/i });
      expect(continueButton).toBeDisabled();

      await waitFor(() =>
        expect(screen.getByText(/Processing status/i)).toHaveTextContent('Processing')
      );

      await act(async () => {
        jest.advanceTimersByTime(2000);
      });

      await waitFor(() =>
        expect(screen.getByRole('heading', { name: /Step 3: Review & Edit Rules/i })).toBeInTheDocument()
      );

      await waitFor(() =>
        expect(mockFetch).toHaveBeenCalledWith(
          expect.stringContaining('/games/game-1/rulespec'),
          expect.objectContaining({ method: 'GET' })
        )
      );

      await waitFor(() => expect(screen.getByText(/Auto generated rule/i)).toBeInTheDocument());
    } finally {
      jest.useRealTimers();
    }
=======
  it('parses an uploaded PDF using the rulespec ingest endpoint', async () => {
    const authResponse = {
      user: {
        id: 'user-3',
        email: 'user3@example.com',
        role: 'Admin',
        displayName: 'User Three'
      },
      expiresAt: new Date().toISOString()
    };

    const parsedSpec = {
      gameId: 'game-parse',
      version: 'ingest-20240101000000',
      createdAt: new Date().toISOString(),
      rules: [
        {
          id: 'r1',
          text: 'Setup: Distribute four cards to each player',
          section: null,
          page: '4',
          line: null
        }
      ]
    };

    mockFetch.mockImplementation((input: RequestInfo | URL, init?: RequestInit) => {
      const url = typeof input === 'string' ? input : input.toString();
      const method = init?.method ?? 'GET';

      if (url.endsWith('/auth/me')) {
        return createJsonResponse(authResponse);
      }

      if (url.endsWith('/games') && method === 'GET') {
        return createJsonResponse([
          { id: 'game-parse', name: 'Parse Game', createdAt: new Date().toISOString() }
        ]);
      }

      if (url.includes('/games/game-parse/pdfs')) {
        return createJsonResponse({ pdfs: [] });
      }

      if (url.endsWith('/ingest/pdf') && method === 'POST') {
        return createJsonResponse({ documentId: 'pdf-parse', fileName: 'rules.pdf' });
      }

      if (url.includes('/ingest/pdf/pdf-parse/rulespec') && method === 'POST') {
        return createJsonResponse(parsedSpec);
      }

      throw new Error(`Unexpected fetch call to ${url}`);
    });

    render(<UploadPage />);

    await waitFor(() => expect(screen.getByLabelText(/Existing games/i)).toBeInTheDocument());

    fireEvent.click(screen.getByRole('button', { name: /Confirm selection/i }));

    const fileInput = screen.getByLabelText(/PDF File/i) as HTMLInputElement;
    const file = new File(['pdf'], 'rules.pdf', { type: 'application/pdf' });
    fireEvent.change(fileInput, { target: { files: [file] } });

    const uploadButton = screen.getByRole('button', { name: /Upload & Continue/i });
    await waitFor(() => expect(uploadButton).not.toBeDisabled());
    fireEvent.click(uploadButton);

    await waitFor(() => expect(screen.getByText(/PDF uploaded successfully/i)).toBeInTheDocument());

    const parseButton = screen.getByRole('button', { name: /Parse PDF/i });
    await waitFor(() => expect(parseButton).not.toBeDisabled());
    fireEvent.click(parseButton);

    await waitFor(() => expect(screen.getByText(/PDF parsed successfully/i)).toBeInTheDocument());

    expect(screen.getByDisplayValue('Setup: Distribute four cards to each player')).toBeInTheDocument();
    expect(screen.getByDisplayValue('4')).toBeInTheDocument();
>>>>>>> 09cdc5dd
  });
});<|MERGE_RESOLUTION|>--- conflicted
+++ resolved
@@ -124,7 +124,6 @@
     await waitFor(() => expect(uploadButton).not.toBeDisabled());
   });
 
-<<<<<<< HEAD
   it('polls PDF processing status and auto advances to review when completed', async () => {
     jest.useFakeTimers();
 
@@ -236,7 +235,6 @@
     } finally {
       jest.useRealTimers();
     }
-=======
   it('parses an uploaded PDF using the rulespec ingest endpoint', async () => {
     const authResponse = {
       user: {
@@ -316,6 +314,5 @@
 
     expect(screen.getByDisplayValue('Setup: Distribute four cards to each player')).toBeInTheDocument();
     expect(screen.getByDisplayValue('4')).toBeInTheDocument();
->>>>>>> 09cdc5dd
   });
 });