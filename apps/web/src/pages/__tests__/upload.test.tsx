--- conflicted
+++ resolved
@@ -124,9 +124,6 @@
     await waitFor(() => expect(uploadButton).not.toBeDisabled());
   });
 
-<<<<<<< HEAD
-  it('renders a list of PDFs returned by the API once a game is confirmed', async () => {
-=======
   it('parses an uploaded PDF using the ingest endpoint', async () => {
     const authResponse = {
       user: {
@@ -246,7 +243,6 @@
       jest.useRealTimers();
     }
   it('parses an uploaded PDF using the rulespec ingest endpoint', async () => {
->>>>>>> 01ae1a9a
     const authResponse = {
       user: {
         id: 'user-3',
@@ -257,18 +253,6 @@
       expiresAt: new Date().toISOString()
     };
 
-<<<<<<< HEAD
-    const uploadedAt = '2024-01-01T12:00:00.000Z';
-    const pdfResponse = {
-      pdfs: [
-        {
-          id: 'pdf-1',
-          fileName: 'rules.pdf',
-          fileSizeBytes: 12_345,
-          uploadedAt,
-          uploadedByUserId: 'user-3',
-          status: 'Parsed'
-=======
     const ruleSpecResponse = {
       gameId: 'game-1',
       version: 'pdf-20250101000000',
@@ -297,7 +281,6 @@
           section: null,
           page: '4',
           line: null
->>>>>>> 01ae1a9a
         }
       ]
     };
@@ -316,10 +299,6 @@
         ]);
       }
 
-<<<<<<< HEAD
-      if (url.includes('/games/game-1/pdfs')) {
-        return createJsonResponse(pdfResponse);
-=======
       if (url.includes('/games/game-1/pdfs') && method === 'GET') {
           { id: 'game-parse', name: 'Parse Game', createdAt: new Date().toISOString() }
         ]);
@@ -340,7 +319,6 @@
 
       if (url.includes('/ingest/pdf/pdf-parse/rulespec') && method === 'POST') {
         return createJsonResponse(parsedSpec);
->>>>>>> 01ae1a9a
       }
 
       throw new Error(`Unexpected fetch call to ${url}`);
@@ -352,18 +330,6 @@
 
     fireEvent.click(screen.getByRole('button', { name: /Confirm selection/i }));
 
-<<<<<<< HEAD
-    const formattedDate = new Date(uploadedAt).toLocaleString();
-
-    await waitFor(() => expect(screen.getByRole('table', { name: /Uploaded PDFs/i })).toBeInTheDocument());
-
-    expect(screen.getByText('rules.pdf')).toBeInTheDocument();
-    expect(screen.getByText('12.1 KB')).toBeInTheDocument();
-    expect(screen.getByText(formattedDate)).toBeInTheDocument();
-    expect(screen.getByText('Parsed')).toBeInTheDocument();
-    expect(screen.getByRole('button', { name: /Open log/i })).toBeInTheDocument();
-    expect(screen.getByRole('button', { name: /Retry parsing/i })).toBeInTheDocument();
-=======
     const fileInput = screen.getByLabelText(/PDF File/i) as HTMLInputElement;
     const file = new File(['pdf'], 'rules.pdf', { type: 'application/pdf' });
     fireEvent.change(fileInput, { target: { files: [file] } });
@@ -391,6 +357,5 @@
 
     expect(screen.getByDisplayValue('Setup: Distribute four cards to each player')).toBeInTheDocument();
     expect(screen.getByDisplayValue('4')).toBeInTheDocument();
->>>>>>> 01ae1a9a
   });
 });