import { act, fireEvent, render, screen, waitFor } from '@testing-library/react';
import UploadPage from '../upload';

describe('UploadPage', () => {
  const originalFetch = global.fetch;
  const mockFetch = jest.fn();

  const createJsonResponse = (data: unknown, status = 200) =>
    Promise.resolve({
      ok: status >= 200 && status < 300,
      status,
      statusText: status >= 200 && status < 300 ? 'OK' : 'Error',
      json: () => Promise.resolve(data)
    } as Response);

  beforeEach(() => {
    mockFetch.mockReset();
    global.fetch = mockFetch as unknown as typeof fetch;
  });

  afterAll(() => {
    global.fetch = originalFetch;
  });

  afterEach(() => {
    jest.useRealTimers();
  });

  it('keeps upload disabled until a game is confirmed', async () => {
    const authResponse = {
      user: {
        id: 'user-1',
        email: 'user@example.com',
        role: 'Admin',
        displayName: 'User'
      },
      expiresAt: new Date().toISOString()
    };

    mockFetch.mockImplementation((input: RequestInfo | URL, init?: RequestInit) => {
      const url = typeof input === 'string' ? input : input.toString();
      const method = init?.method ?? 'GET';

      if (url.endsWith('/auth/me')) {
        return createJsonResponse(authResponse);
      }

      if (url.endsWith('/games') && method === 'GET') {
        return createJsonResponse([
          { id: 'game-1', name: 'Terraforming Mars', createdAt: new Date().toISOString() }
        ]);
      }

      if (url.endsWith('/games') && method === 'POST') {
        return createJsonResponse({ id: 'game-1', name: 'Terraforming Mars', createdAt: new Date().toISOString() });
      }

      if (url.includes('/games/game-1/pdfs')) {
        return createJsonResponse({ pdfs: [] });
      }

      throw new Error(`Unexpected fetch call to ${url}`);
    });

    render(<UploadPage />);

    await waitFor(() => expect(screen.getByLabelText(/Existing games/i)).toBeInTheDocument());

    const uploadButton = screen.getByRole('button', { name: /Upload & Continue/i });
    const fileInput = screen.getByLabelText(/PDF File/i) as HTMLInputElement;
    const file = new File(['pdf'], 'rules.pdf', { type: 'application/pdf' });

    fireEvent.change(fileInput, { target: { files: [file] } });
    expect(uploadButton).toBeDisabled();

    fireEvent.click(screen.getByRole('button', { name: /Confirm selection/i }));

    await waitFor(() => expect(uploadButton).not.toBeDisabled());
  });

  it('allows creating a new game and enables upload once created', async () => {
    const authResponse = {
      user: {
        id: 'user-2',
        email: 'user2@example.com',
        role: 'Admin',
        displayName: 'User Two'
      },
      expiresAt: new Date().toISOString()
    };

    mockFetch.mockImplementation((input: RequestInfo | URL, init?: RequestInit) => {
      const url = typeof input === 'string' ? input : input.toString();
      const method = init?.method ?? 'GET';

      if (url.endsWith('/auth/me')) {
        return createJsonResponse(authResponse);
      }

      if (url.endsWith('/games') && method === 'GET') {
        return createJsonResponse([]);
      }

      if (url.endsWith('/games') && method === 'POST') {
        return createJsonResponse({ id: 'game-new', name: 'New Game', createdAt: new Date().toISOString() });
      }

      if (url.includes('/games/game-new/pdfs')) {
        return createJsonResponse({ pdfs: [] });
      }

      throw new Error(`Unexpected fetch call to ${url}`);
    });

    render(<UploadPage />);

    await waitFor(() => expect(screen.getByText(/Create one to get started/i)).toBeInTheDocument());

    fireEvent.change(screen.getByLabelText(/New game name/i), { target: { value: 'New Game' } });
    fireEvent.click(screen.getByRole('button', { name: /Create first game/i }));

    await waitFor(() => expect(screen.getByRole('option', { name: 'New Game' })).toBeInTheDocument());

    const uploadButton = screen.getByRole('button', { name: /Upload & Continue/i });
    const fileInput = screen.getByLabelText(/PDF File/i) as HTMLInputElement;
    const file = new File(['pdf'], 'rules.pdf', { type: 'application/pdf' });
    fireEvent.change(fileInput, { target: { files: [file] } });

    await waitFor(() => expect(uploadButton).not.toBeDisabled());
  });

<<<<<<< HEAD
  it('polls PDF status and advances to review when processing completes', async () => {
    jest.useFakeTimers();

=======
  it('parses an uploaded PDF using the ingest endpoint', async () => {
    const authResponse = {
      user: {
        id: 'user-parse',
        email: 'parse@example.com',
        role: 'Admin',
        displayName: 'Parser'
  it('polls PDF processing status and auto advances to review when completed', async () => {
    jest.useFakeTimers();

    try {
      const authResponse = {
        user: {
          id: 'user-3',
          email: 'user3@example.com',
          role: 'Admin',
          displayName: 'User Three'
        },
        expiresAt: new Date().toISOString()
      };

      const ruleSpecResponse = {
        gameId: 'game-1',
        version: 'v1',
        createdAt: new Date().toISOString(),
        rules: [
          { id: 'r1', text: 'Auto generated rule', section: 'Intro', page: '1', line: '1' }
        ]
      };

      const statusSequence: Array<{ processingStatus: string; processingError?: string | null }> = [
        { processingStatus: 'processing' },
        { processingStatus: 'completed' }
      ];

      mockFetch.mockImplementation((input: RequestInfo | URL, init?: RequestInit) => {
        const url = typeof input === 'string' ? input : input.toString();
        const method = init?.method ?? 'GET';

        if (url.endsWith('/auth/me')) {
          return createJsonResponse(authResponse);
        }

        if (url.endsWith('/games') && method === 'GET') {
          return createJsonResponse([
            { id: 'game-1', name: 'Terraforming Mars', createdAt: new Date().toISOString() }
          ]);
        }

        if (url.includes('/games/game-1/pdfs')) {
          return createJsonResponse({ pdfs: [] });
        }

        if (url.endsWith('/ingest/pdf')) {
          return createJsonResponse({ documentId: 'pdf-123', fileName: 'rules.pdf' });
        }

        if (url.endsWith('/pdfs/pdf-123/text')) {
          const nextStatus = statusSequence.shift() ?? { processingStatus: 'completed' };
          return createJsonResponse({
            id: 'pdf-123',
            fileName: 'rules.pdf',
            processingStatus: nextStatus.processingStatus,
            processingError: nextStatus.processingError ?? null
          });
        }

        if (url.endsWith('/games/game-1/rulespec')) {
          return createJsonResponse(ruleSpecResponse);
        }

        throw new Error(`Unexpected fetch call to ${url}`);
      });

      render(<UploadPage />);

      await waitFor(() => expect(screen.getByLabelText(/Existing games/i)).toBeInTheDocument());

      fireEvent.click(screen.getByRole('button', { name: /Confirm selection/i }));

      const fileInput = screen.getByLabelText(/PDF File/i) as HTMLInputElement;
      const uploadButton = screen.getByRole('button', { name: /Upload & Continue/i });
      const file = new File(['pdf'], 'rules.pdf', { type: 'application/pdf' });

      fireEvent.change(fileInput, { target: { files: [file] } });
      await waitFor(() => expect(uploadButton).not.toBeDisabled());

      fireEvent.click(uploadButton);

      await waitFor(() => expect(screen.getByText(/Processing status/i)).toBeInTheDocument());
      expect(screen.getByText(/Processing status/i)).toHaveTextContent(/Processing status: (Pending|Processing)/i);

      const continueButton = screen.getByRole('button', { name: /Waiting for processing/i });
      expect(continueButton).toBeDisabled();

      await waitFor(() =>
        expect(screen.getByText(/Processing status/i)).toHaveTextContent('Processing')
      );

      await act(async () => {
        jest.advanceTimersByTime(2000);
      });

      await waitFor(() =>
        expect(screen.getByRole('heading', { name: /Step 3: Review & Edit Rules/i })).toBeInTheDocument()
      );

      await waitFor(() =>
        expect(mockFetch).toHaveBeenCalledWith(
          expect.stringContaining('/games/game-1/rulespec'),
          expect.objectContaining({ method: 'GET' })
        )
      );

      await waitFor(() => expect(screen.getByText(/Auto generated rule/i)).toBeInTheDocument());
    } finally {
      jest.useRealTimers();
    }
  it('parses an uploaded PDF using the rulespec ingest endpoint', async () => {
>>>>>>> 44e06846
    const authResponse = {
      user: {
        id: 'user-3',
        email: 'user3@example.com',
        role: 'Admin',
        displayName: 'User Three'
      },
      expiresAt: new Date().toISOString()
    };

<<<<<<< HEAD
    const pollResponses = [
      { processingStatus: 'pending' as const },
      { processingStatus: 'processing' as const, pageCount: 12, characterCount: 3456 },
      { processingStatus: 'completed' as const, pageCount: 12, characterCount: 3456 }
    ];
    let pollCallCount = 0;
=======
    const ruleSpecResponse = {
      gameId: 'game-1',
      version: 'pdf-20250101000000',
      createdAt: new Date().toISOString(),
      rules: [
        {
          id: 'atom-1',
          text: 'Setup: Place pieces; Count: 16',
          section: 'Table',
          page: '3',
          line: null
        },
        {
          id: 'atom-2',
          text: 'Victory condition: Highest score wins',
          section: null,
          page: null,
    const parsedSpec = {
      gameId: 'game-parse',
      version: 'ingest-20240101000000',
      createdAt: new Date().toISOString(),
      rules: [
        {
          id: 'r1',
          text: 'Setup: Distribute four cards to each player',
          section: null,
          page: '4',
          line: null
        }
      ]
    };
>>>>>>> 44e06846

    mockFetch.mockImplementation((input: RequestInfo | URL, init?: RequestInit) => {
      const url = typeof input === 'string' ? input : input.toString();
      const method = init?.method ?? 'GET';

      if (url.endsWith('/auth/me')) {
        return createJsonResponse(authResponse);
      }

      if (url.endsWith('/games') && method === 'GET') {
        return createJsonResponse([
          { id: 'game-1', name: 'Terraforming Mars', createdAt: new Date().toISOString() }
        ]);
      }

<<<<<<< HEAD
      if (url.includes('/games/game-1/pdfs')) {
=======
      if (url.includes('/games/game-1/pdfs') && method === 'GET') {
          { id: 'game-parse', name: 'Parse Game', createdAt: new Date().toISOString() }
        ]);
      }

      if (url.includes('/games/game-parse/pdfs')) {
>>>>>>> 44e06846
        return createJsonResponse({ pdfs: [] });
      }

      if (url.endsWith('/ingest/pdf') && method === 'POST') {
<<<<<<< HEAD
        return createJsonResponse({ documentId: 'doc-1' });
      }

      if (url.endsWith('/pdfs/doc-1/text')) {
        const response = pollResponses[Math.min(pollCallCount, pollResponses.length - 1)];
        pollCallCount += 1;
        return createJsonResponse({
          id: 'doc-1',
          fileName: 'rules.pdf',
          processingStatus: response.processingStatus,
          pageCount: response.pageCount ?? null,
          characterCount: response.characterCount ?? null
        });
      }

      if (url.endsWith('/games/game-1/rulespec')) {
        return createJsonResponse({
          gameId: 'game-1',
          version: 'v1',
          createdAt: new Date().toISOString(),
          rules: [
            { id: 'r1', text: 'Sample rule', section: 'Setup', page: '1', line: '1' }
          ]
        });
=======
        return createJsonResponse({ documentId: 'pdf-1', fileName: 'rules.pdf' });
      }

      if (url.endsWith('/ingest/pdf/pdf-1/rulespec') && method === 'POST') {
        return createJsonResponse(ruleSpecResponse);
        return createJsonResponse({ documentId: 'pdf-parse', fileName: 'rules.pdf' });
      }

      if (url.includes('/ingest/pdf/pdf-parse/rulespec') && method === 'POST') {
        return createJsonResponse(parsedSpec);
>>>>>>> 44e06846
      }

      throw new Error(`Unexpected fetch call to ${url}`);
    });

    render(<UploadPage />);

    await waitFor(() => expect(screen.getByLabelText(/Existing games/i)).toBeInTheDocument());

    fireEvent.click(screen.getByRole('button', { name: /Confirm selection/i }));

<<<<<<< HEAD
    const uploadButton = screen.getByRole('button', { name: /Upload & Continue/i });
    const fileInput = screen.getByLabelText(/PDF File/i) as HTMLInputElement;
    const file = new File(['pdf'], 'rules.pdf', { type: 'application/pdf' });

    fireEvent.change(fileInput, { target: { files: [file] } });

    await waitFor(() => expect(uploadButton).not.toBeDisabled());

    fireEvent.click(uploadButton);

    await waitFor(() => expect(screen.getByRole('heading', { name: /Step 2: Parse PDF/i })).toBeInTheDocument());

    const loadButton = screen.getByRole('button', { name: /Load RuleSpec/i });
    expect(loadButton).toBeDisabled();

    await act(async () => {
      jest.advanceTimersByTime(2000);
    });

    await waitFor(() =>
      expect(mockFetch).toHaveBeenCalledWith(
        expect.stringContaining('/pdfs/doc-1/text'),
        expect.objectContaining({ credentials: 'include' })
      )
    );

    await waitFor(() =>
      expect(screen.getByText(/Processing status:/i, { selector: 'p' })).toHaveTextContent('Processing status: Processing')
    );

    await act(async () => {
      jest.advanceTimersByTime(2000);
    });

    await waitFor(() =>
      expect(mockFetch).toHaveBeenCalledWith(
        expect.stringContaining('/games/game-1/rulespec'),
        expect.objectContaining({ credentials: 'include' })
      )
    );

    await waitFor(() => expect(screen.getByRole('heading', { name: /Step 3: Review & Edit Rules/i })).toBeInTheDocument());
    const versionParagraph = screen.getByText('Version:', { selector: 'strong' }).parentElement;
    expect(versionParagraph).not.toBeNull();
    expect(versionParagraph as HTMLElement).toHaveTextContent(/Version:\s*v1/i);
=======
    const fileInput = screen.getByLabelText(/PDF File/i) as HTMLInputElement;
    const file = new File(['pdf'], 'rules.pdf', { type: 'application/pdf' });
    fireEvent.change(fileInput, { target: { files: [file] } });

    fireEvent.click(screen.getByRole('button', { name: /Upload & Continue/i }));

    await waitFor(() => expect(screen.getByText(/Step 2: Parse PDF/i)).toBeInTheDocument());

    fireEvent.click(screen.getByRole('button', { name: /Parse PDF/i }));

    await waitFor(() => expect(screen.getByText(/Review & Edit Rules/i)).toBeInTheDocument());
    expect(screen.getByDisplayValue('Setup: Place pieces; Count: 16')).toBeInTheDocument();
    expect(mockFetch).toHaveBeenCalledWith(expect.stringMatching(/ingest\/pdf\/pdf-1\/rulespec$/), expect.objectContaining({ method: 'POST' }));
    const uploadButton = screen.getByRole('button', { name: /Upload & Continue/i });
    await waitFor(() => expect(uploadButton).not.toBeDisabled());
    fireEvent.click(uploadButton);

    await waitFor(() => expect(screen.getByText(/PDF uploaded successfully/i)).toBeInTheDocument());

    const parseButton = screen.getByRole('button', { name: /Parse PDF/i });
    await waitFor(() => expect(parseButton).not.toBeDisabled());
    fireEvent.click(parseButton);

    await waitFor(() => expect(screen.getByText(/PDF parsed successfully/i)).toBeInTheDocument());

    expect(screen.getByDisplayValue('Setup: Distribute four cards to each player')).toBeInTheDocument();
    expect(screen.getByDisplayValue('4')).toBeInTheDocument();
>>>>>>> 44e06846
  });
});<|MERGE_RESOLUTION|>--- conflicted
+++ resolved
@@ -129,11 +129,6 @@
     await waitFor(() => expect(uploadButton).not.toBeDisabled());
   });
 
-<<<<<<< HEAD
-  it('polls PDF status and advances to review when processing completes', async () => {
-    jest.useFakeTimers();
-
-=======
   it('parses an uploaded PDF using the ingest endpoint', async () => {
     const authResponse = {
       user: {
@@ -253,7 +248,6 @@
       jest.useRealTimers();
     }
   it('parses an uploaded PDF using the rulespec ingest endpoint', async () => {
->>>>>>> 44e06846
     const authResponse = {
       user: {
         id: 'user-3',
@@ -264,14 +258,6 @@
       expiresAt: new Date().toISOString()
     };
 
-<<<<<<< HEAD
-    const pollResponses = [
-      { processingStatus: 'pending' as const },
-      { processingStatus: 'processing' as const, pageCount: 12, characterCount: 3456 },
-      { processingStatus: 'completed' as const, pageCount: 12, characterCount: 3456 }
-    ];
-    let pollCallCount = 0;
-=======
     const ruleSpecResponse = {
       gameId: 'game-1',
       version: 'pdf-20250101000000',
@@ -303,7 +289,6 @@
         }
       ]
     };
->>>>>>> 44e06846
 
     mockFetch.mockImplementation((input: RequestInfo | URL, init?: RequestInit) => {
       const url = typeof input === 'string' ? input : input.toString();
@@ -319,46 +304,16 @@
         ]);
       }
 
-<<<<<<< HEAD
-      if (url.includes('/games/game-1/pdfs')) {
-=======
       if (url.includes('/games/game-1/pdfs') && method === 'GET') {
           { id: 'game-parse', name: 'Parse Game', createdAt: new Date().toISOString() }
         ]);
       }
 
       if (url.includes('/games/game-parse/pdfs')) {
->>>>>>> 44e06846
         return createJsonResponse({ pdfs: [] });
       }
 
       if (url.endsWith('/ingest/pdf') && method === 'POST') {
-<<<<<<< HEAD
-        return createJsonResponse({ documentId: 'doc-1' });
-      }
-
-      if (url.endsWith('/pdfs/doc-1/text')) {
-        const response = pollResponses[Math.min(pollCallCount, pollResponses.length - 1)];
-        pollCallCount += 1;
-        return createJsonResponse({
-          id: 'doc-1',
-          fileName: 'rules.pdf',
-          processingStatus: response.processingStatus,
-          pageCount: response.pageCount ?? null,
-          characterCount: response.characterCount ?? null
-        });
-      }
-
-      if (url.endsWith('/games/game-1/rulespec')) {
-        return createJsonResponse({
-          gameId: 'game-1',
-          version: 'v1',
-          createdAt: new Date().toISOString(),
-          rules: [
-            { id: 'r1', text: 'Sample rule', section: 'Setup', page: '1', line: '1' }
-          ]
-        });
-=======
         return createJsonResponse({ documentId: 'pdf-1', fileName: 'rules.pdf' });
       }
 
@@ -369,7 +324,6 @@
 
       if (url.includes('/ingest/pdf/pdf-parse/rulespec') && method === 'POST') {
         return createJsonResponse(parsedSpec);
->>>>>>> 44e06846
       }
 
       throw new Error(`Unexpected fetch call to ${url}`);
@@ -381,53 +335,6 @@
 
     fireEvent.click(screen.getByRole('button', { name: /Confirm selection/i }));
 
-<<<<<<< HEAD
-    const uploadButton = screen.getByRole('button', { name: /Upload & Continue/i });
-    const fileInput = screen.getByLabelText(/PDF File/i) as HTMLInputElement;
-    const file = new File(['pdf'], 'rules.pdf', { type: 'application/pdf' });
-
-    fireEvent.change(fileInput, { target: { files: [file] } });
-
-    await waitFor(() => expect(uploadButton).not.toBeDisabled());
-
-    fireEvent.click(uploadButton);
-
-    await waitFor(() => expect(screen.getByRole('heading', { name: /Step 2: Parse PDF/i })).toBeInTheDocument());
-
-    const loadButton = screen.getByRole('button', { name: /Load RuleSpec/i });
-    expect(loadButton).toBeDisabled();
-
-    await act(async () => {
-      jest.advanceTimersByTime(2000);
-    });
-
-    await waitFor(() =>
-      expect(mockFetch).toHaveBeenCalledWith(
-        expect.stringContaining('/pdfs/doc-1/text'),
-        expect.objectContaining({ credentials: 'include' })
-      )
-    );
-
-    await waitFor(() =>
-      expect(screen.getByText(/Processing status:/i, { selector: 'p' })).toHaveTextContent('Processing status: Processing')
-    );
-
-    await act(async () => {
-      jest.advanceTimersByTime(2000);
-    });
-
-    await waitFor(() =>
-      expect(mockFetch).toHaveBeenCalledWith(
-        expect.stringContaining('/games/game-1/rulespec'),
-        expect.objectContaining({ credentials: 'include' })
-      )
-    );
-
-    await waitFor(() => expect(screen.getByRole('heading', { name: /Step 3: Review & Edit Rules/i })).toBeInTheDocument());
-    const versionParagraph = screen.getByText('Version:', { selector: 'strong' }).parentElement;
-    expect(versionParagraph).not.toBeNull();
-    expect(versionParagraph as HTMLElement).toHaveTextContent(/Version:\s*v1/i);
-=======
     const fileInput = screen.getByLabelText(/PDF File/i) as HTMLInputElement;
     const file = new File(['pdf'], 'rules.pdf', { type: 'application/pdf' });
     fireEvent.change(fileInput, { target: { files: [file] } });
@@ -455,6 +362,5 @@
 
     expect(screen.getByDisplayValue('Setup: Distribute four cards to each player')).toBeInTheDocument();
     expect(screen.getByDisplayValue('4')).toBeInTheDocument();
->>>>>>> 44e06846
   });
 });