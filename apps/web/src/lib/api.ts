export const API_BASE_FALLBACK = "http://localhost:8080";

export const getApiBase = (): string => {
  const envBase = process.env.NEXT_PUBLIC_API_BASE?.trim();
  if (envBase && envBase !== "undefined" && envBase !== "null") {
    return envBase;
  }
  return API_BASE_FALLBACK;
};

// TypeScript types for session management (AUTH-05)
export interface SessionStatusResponse {
  expiresAt: string;
  lastSeenAt: string | null;
  remainingMinutes: number;
}

// TypeScript types for RuleSpec comments
export interface RuleSpecComment {
  id: string;
  gameId: string;
  version: string;
  atomId: string | null;
  userId: string;
  userDisplayName: string;
  commentText: string;
  createdAt: string;
  updatedAt: string | null;
}

export interface RuleSpecCommentsResponse {
  gameId: string;
  version: string;
  comments: RuleSpecComment[];
  totalComments: number;
}

export interface CreateRuleSpecCommentRequest {
  atomId: string | null;
  commentText: string;
}

export interface UpdateRuleSpecCommentRequest {
  commentText: string;
}

// AUTH-05: Session status response
export interface SessionStatusResponse {
  expiresAt: string;
  lastSeenAt: string | null;
  remainingMinutes: number;
}

// PERF-03: Cache statistics types
export interface TopQuestion {
<<<<<<< HEAD
  question: string;
  hitCount: number;
  lastHitAt: string;
}

export interface CacheStats {
  hitRate: number;
  missRate: number;
  totalRequests: number;
  cacheSize: number;
=======
  questionHash: string;
  hitCount: number;
  missCount: number;
  lastHitAt: string | null;
}

export interface CacheStats {
  totalHits: number;
  totalMisses: number;
  hitRate: number;
  totalKeys: number;
  cacheSizeBytes: number;
>>>>>>> f694da32
  topQuestions: TopQuestion[];
}

// Enhanced error class with correlation ID (PDF-06)
export class ApiError extends Error {
  constructor(
    message: string,
    public statusCode?: number,
    public correlationId?: string,
    public response?: Response
  ) {
    super(message);
    this.name = 'ApiError';
  }
}

/**
 * Creates an enhanced error with correlation ID from response
 */
async function createApiError(path: string, response: Response): Promise<ApiError> {
  const correlationId = response.headers.get('X-Correlation-Id') || undefined;
  let errorMessage = `API ${path} ${response.status}`;

  // Try to extract error message from response body
  try {
    const body = await response.json();
    if (body?.error) {
      errorMessage = body.error;
    }
  } catch {
    // If JSON parsing fails, use default message
  }

  return new ApiError(errorMessage, response.status, correlationId, response);
}

export const api = {
  async get<T>(path: string): Promise<T | null> {
    const res = await fetch(`${getApiBase()}${path}`, {
      method: "GET",
      credentials: "include"
    });
    if (res.status === 401) {
      return null;
    }
    if (!res.ok) {
      throw await createApiError(path, res);
    }
    return res.json();
  },
  async post<T>(path: string, body?: unknown): Promise<T> {
    const res = await fetch(`${getApiBase()}${path}`, {
      method: "POST",
      credentials: "include",
      headers: { "Content-Type": "application/json" },
      body: JSON.stringify(body ?? {})
    });
    if (res.status === 401) {
      const correlationId = res.headers.get('X-Correlation-Id') || undefined;
      throw new ApiError("Unauthorized", 401, correlationId, res);
    }
    if (!res.ok) {
      throw await createApiError(path, res);
    }
    return res.json();
  },
  async put<T>(path: string, body: unknown): Promise<T> {
    const res = await fetch(`${getApiBase()}${path}`, {
      method: "PUT",
      credentials: "include",
      headers: { "Content-Type": "application/json" },
      body: JSON.stringify(body)
    });
    if (res.status === 401) {
      const correlationId = res.headers.get('X-Correlation-Id') || undefined;
      throw new ApiError("Unauthorized", 401, correlationId, res);
    }
    if (!res.ok) {
      throw await createApiError(path, res);
    }
    return res.json();
  },
  async delete(path: string): Promise<void> {
    const res = await fetch(`${getApiBase()}${path}`, {
      method: "DELETE",
      credentials: "include"
    });
    if (res.status === 401) {
      const correlationId = res.headers.get('X-Correlation-Id') || undefined;
      throw new ApiError("Unauthorized", 401, correlationId, res);
    }
    if (!res.ok) {
      throw await createApiError(path, res);
    }
    // DELETE returns 204 NoContent, no body to parse
  },

  // AUTH-05: Session management API
  auth: {
    async getSessionStatus(): Promise<SessionStatusResponse | null> {
      return api.get<SessionStatusResponse>('/api/v1/auth/session/status');
    },

    async extendSession(): Promise<SessionStatusResponse> {
      return api.post<SessionStatusResponse>('/api/v1/auth/session/extend');
    }
  },

  // RuleSpec Comment API
  ruleSpecComments: {
    async getComments(gameId: string, version: string): Promise<RuleSpecCommentsResponse | null> {
      return api.get<RuleSpecCommentsResponse>(
        `/api/v1/games/${gameId}/rulespec/versions/${version}/comments`
      );
    },

    async createComment(
      gameId: string,
      version: string,
      request: CreateRuleSpecCommentRequest
    ): Promise<RuleSpecComment> {
      return api.post<RuleSpecComment>(
        `/api/v1/games/${gameId}/rulespec/versions/${version}/comments`,
        request
      );
    },

    async updateComment(
      gameId: string,
      commentId: string,
      request: UpdateRuleSpecCommentRequest
    ): Promise<RuleSpecComment> {
      return api.put<RuleSpecComment>(
        `/api/v1/games/${gameId}/rulespec/comments/${commentId}`,
        request
      );
    },

    async deleteComment(gameId: string, commentId: string): Promise<void> {
      return api.delete(`/api/v1/games/${gameId}/rulespec/comments/${commentId}`);
    }
  },

  // PERF-03: Cache management API
  cache: {
    async getStats(gameId?: string): Promise<CacheStats | null> {
      const path = gameId
        ? `/api/v1/admin/cache/stats?gameId=${encodeURIComponent(gameId)}`
        : `/api/v1/admin/cache/stats`;
      return api.get<CacheStats>(path);
    },

    async invalidateGameCache(gameId: string): Promise<void> {
      return api.delete(`/api/v1/admin/cache/games/${encodeURIComponent(gameId)}`);
    },

    async invalidateByTag(tag: string): Promise<void> {
      return api.delete(`/api/v1/admin/cache/tags/${encodeURIComponent(tag)}`);
    }
  },

  // PDF-08: PDF processing progress API
  pdf: {
    async getProcessingProgress(pdfId: string): Promise<import('../types/pdf').ProcessingProgress | null> {
      return api.get<import('../types/pdf').ProcessingProgress>(
        `/api/v1/pdfs/${encodeURIComponent(pdfId)}/progress`
      );
    },

    async cancelProcessing(pdfId: string): Promise<void> {
      return api.delete(`/api/v1/pdfs/${encodeURIComponent(pdfId)}/processing`);
    }
  }
};<|MERGE_RESOLUTION|>--- conflicted
+++ resolved
@@ -53,18 +53,6 @@
 
 // PERF-03: Cache statistics types
 export interface TopQuestion {
-<<<<<<< HEAD
-  question: string;
-  hitCount: number;
-  lastHitAt: string;
-}
-
-export interface CacheStats {
-  hitRate: number;
-  missRate: number;
-  totalRequests: number;
-  cacheSize: number;
-=======
   questionHash: string;
   hitCount: number;
   missCount: number;
@@ -77,7 +65,6 @@
   hitRate: number;
   totalKeys: number;
   cacheSizeBytes: number;
->>>>>>> f694da32
   topQuestions: TopQuestion[];
 }
 
