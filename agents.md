# agents.md — Standard Operativo per Agenti (Codex/Claude Code) nel Monorepo MeepleAI / MaapleAI

> Questo file definisce **ruoli, regole, prompt, deliverable e flussi** per agenti di coding (OpenAI Codex, Claude Code, ecc.) che lavorano nel monorepo. È pensato per **team di 1 persona** con automazioni locali (Docker Desktop) e integrazione GitHub Flow.
>
> **Ultima revisione**: 2025-10-04 — Allineato con gli standard attuali del repository (npm, Jest, Playwright)

---

## 0) Executive Summary
- **Obiettivo:** permettere all’agente di analizzare il repo *meepleai-monorepo*, creare/risolvere issue, generare codice (TS/C#), scrivere test, aprire PR (draft), aggiornare documentazione, e mantenere qualità (lint, security, CI).
- **Tecnologie target:** TypeScript/Node per `apps/web`, C#/.NET per `apps/api`, Docker Compose in `infra/`, n8n per automazioni, Qdrant/Postgres/Redis come servizi di base, GitHub Actions per CI.
- **Flusso chiave (single‑dev):** Issue → Branch → Implementazione + Test locali → PR Draft → CI → Code Review (agente) → Merge → Release.

---

## 1) Regole Generali & Convenzioni

### 1.1 Linguaggi & Stile
- **TypeScript:** ESLint + Prettier. Strict mode `"strict": true` in `tsconfig.json`. Preferire funzioni pure e tipi espliciti.
- **C#/.NET:** abilitare Nullable Reference Types, analizzatori, StyleCop. Layering pulito: `Api`, `Application`, `Domain`, `Infrastructure`.
- **Test:** Vitest/Jest (TS) e xUnit (C#). Copertura minima consigliata: 80% su unit.

### 1.2 Naming & Struttura repository (MeepleAI)
- **Radice monorepo**:
  - `/apps/web` — Frontend (Next.js/TS). `package.json`, `package-lock.json`.
  - `/apps/api` — Backend .NET (C#). `MeepleAI.Api.csproj` ([Unverified] nome file se diverso). Soluzione: `MeepleAI.sln` in radice.
  - `/packages` — librerie condivise (TS), es. `@meeple/shared`.
  - `/infra` — Docker Compose, config runtime, seeds.
    - `/infra/docker-compose.yml`
    - `/infra/env/` variabili di esempio (`.env.dev.example` / `.env.ci.example` per web/api/n8n)
  - `/tools` — script locali (PowerShell/Bash), es. `create-issues.ps1`.
  - `/docs` — documentazione e audit.
  - `/.github/workflows` — CI/CD (ci.yml, e2e.yml).
  - `/tests` — E2E/UX (Puppeteer/Playwright) e integrazione API.
- Ogni app espone `README.md` locale con comandi di build/test e template `.env.dev.example`.

> Nota: Se nel repo attuale esistono cartelle come `Api/` o `docker/`, migrare/aliasare verso la struttura sopra o aggiornare i path in `infra/docker-compose.yml`.

### 1.3 Git & Commit
- **Branch naming:** `feature/<scope>-<short-desc>`, `fix/<scope>-<bug>`, `chore/<scope>-...`.
- **Conventional Commits:** `feat:`, `fix:`, `docs:`, `chore:`, `refactor:`, `test:`, `perf:`.
- **PR Template:** includere obiettivo, scope, checklist test, note breaking change, screenshot/log.

### 1.4 Qualità & Sicurezza
- Lint, type-check e test devono passare localmente **prima** della PR.
- Secrets: mai committare; usare `.env` solo locale/CI (masked). Ruotare PAT n8n periodicamente.
- Rate limit su API minime: **Redis token bucket** o limitazione per IP/org.
- RLS/tenancy: test E2E obbligatori (utente A non vede B; Editor != Admin; owner vs non-owner su sessions).

---

## 2) Ruoli dell’Agente

### 2.1 Auditor
- Scansiona repo, identifica difetti (build rotta, test mancanti, cicli dipendenze), stende **Report Audit** markdown in `/docs/audit/<date>.md`.

### 2.2 Issue Engineer
- Rileva problemi, apre issue con **riproducibilità**, **ipotesi radice**, **definizione done**, **criteri accettazione**, **impatti**.
- Salva un log parallelo in `/docs/issues-log.csv` (id, titolo, labels, percorso, stato, autore).

### 2.3 Implementer (TS/C#)
- Genera o migliora moduli, preserva API pubbliche stabili, aggiunge test unit/E2E.

### 2.4 Reviewer
- Apre review su PR Draft: note line-by-line, suggerimenti patch, matrice rischi, e **auto-checklist**.

### 2.5 Documentarista
- Aggiorna `README.md`, `agents.md` se introduce nuove prassi, e doc dei moduli.

---

## 3) GitHub Flow Operativo (single-dev)

<<<<<<< HEAD
1. **Crea/Seleziona Issue** (o Audit → Issue). Aggiungi labels (`area`, `type`, `priority`).
=======
1. **Crea/Seleziona Issue** (o Audit → Issue). Aggiungi labels (`area`, `type`, `priority`); usa eventuali etichette `tenant/*` solo per lavori di compatibilità futura.
>>>>>>> b510d733
2. **Branch:** `feature/<scope>-<desc>` collegata all’issue (`Fixes #ID`).
3. **Implementazione locale:**
   - Sincronizza `main` → rebase.
   - Sviluppa con TDD quando possibile. Mantieni commit piccoli e descrittivi.
4. **Test locali:** esegui unit + e2e (vedi §6). Correggi fino a verde.
5. **PR Draft:** titolo = Issue + breve outcome; include checklist (§5) e output test.
6. **CI:** Lint, build, test, SCA (security). Correggi failing checks.
7. **Review dell’Agente:** commenti, diff suggestions, verifiche.
8. **Merge (squash preferito)** → **Tag/Release** se necessario.

---

## 4) Criteri di Accettazione (per ogni Issue)
- Riproducibilità documentata (steps + dato minimo).
- Copertura test per il codice toccato.
- Lint/type-check zero error.
- Non introduce **secrets** o **RLS leaks**.
- Performance: nessuna regressione (>10%) misurata sui benchmark locali (se presenti).
- Docs aggiornate: README/CHANGELOG se cambia comportamento pubblico.

---

## 5) Checklist PR (copia/incolla nella PR)
- [ ] Issue linkata (`Fixes #...`).
- [ ] Lint + typecheck ok.
- [ ] Unit test verdi (TS/C#) con copertura ≥ 80% sul delta.
- [ ] E2E/UX test passano (puppeteer/playwright per web; http e2e per API).
- [ ] Nessun secret in diff; `.env` aggiornato nei template `.env.dev.example`/`.env.ci.example` se serve.
<<<<<<< HEAD
- [ ] Autorizzazioni: test ACL/permessi aggiornati.
=======
- [ ] Modalità single-tenant validata (nessun parametro `tenantId` richiesto dal client; log coerenti).
>>>>>>> b510d733
- [ ] Performance: no regressioni note.
- [ ] Docs aggiornate.

---

## 6) Testing Standard (MeepleAI)

### 6.1 Unit
- **TS (apps/web):** Jest; mock I/O rete. Script: `npm test`.
- **C# (apps/api):** xUnit; `dotnet test`. Abilita raccolta coverage.

### 6.2 Integration & E2E
- **API (apps/api):** avvia stack via `infra/docker-compose.yml`; test con xUnit + `WebApplicationFactory` o `RestClient`.
- **Web (apps/web):** **Puppeteer** per flussi utente; salva screenshot in `/tests/e2e/__artifacts__`.
<<<<<<< HEAD
- **Data:** semi deterministici; fixture per i casi d'uso principali.
=======
  - **Data:** semi deterministici basati sul tenant predefinito `meepleai`.
>>>>>>> b510d733

### 6.3 Qualità continua
- **GitHub Actions**: job separati `ci-web` (Node 20 + npm), `ci-api` (.NET 8), `e2e` (services: postgres/redis/qdrant).

## 7) Come l’Agente usa i file *.md (Codex/Claude Code)

- **agents.md (questo):** sorgente di verità per regole, prompt e definizioni di done. L’agente deve leggerlo prima di agire.
- **README.md per app/modulo:** comandi `dev`, `test`, `build`, env richieste.
- **CONTRIBUTING.md:** standard commit, PR, coding style; se assente l’agente lo crea.
- **SECURITY.md:** come segnalare vulnerabilità e policy di secret.
- **docs/audit/**: report periodici; l’agente li consulta per priorità tecniche.

> Gli agenti DEVONO rispettare le policy di sicurezza e non introdurre dipendenze non approvate senza nota in PR.

---

## 8) Libreria Prompt (copia/incolla)

> **Nota:** mantenere output concisi, con diffs minimi e test. Se non hai certezza su uno step, proponi opzioni e marca con `[Unverified]` eventuali ipotesi.

### 8.1 Prompt — Auditor del Repo
```
Sei un Auditor del monorepo MeepleAI. Obiettivi: 1) elenco problemi build/test/lint; 2) debiti tecnici prioritizzati; 3) suggerimenti concreti.
Output: markdown brevissimo con sezioni: Summary, Findings (priorità P0/P1/P2), Quick Wins (≤ 5), Rischi, Prossimi passi. Indica file/righe.
Mantieni compatibilità TS/C# e docker-compose. Non proporre refactor massivi senza piano incrementale.
```

### 8.2 Prompt — Creazione Issue da Codice
```
Ruolo: Issue Engineer. Analizza il modulo <path> e i relativi test. Se trovi bug, debito o mancanza test, crea 1 issue.
Output issue:
- Titolo (chiaro, azionabile)
- Contesto (repo path, versione)
- Passi per riprodurre (se bug)
- Root cause ipotizzata
- Definizione di Done
- Criteri di Accettazione (test richiesti)
- Impatti (performance, sicurezza, UX)
- Labels suggerite (type:bug|feat|refactor, area:<x>, priority:P1)
Aggiungi al file /docs/issues-log.csv il record dell’issue.
```

### 8.3 Prompt — Implementazione (TS/C#) con Test
```
Ruolo: Implementer. Branch: feature/<scope>. Modifica solo i file necessari. Mantieni API pubbliche. Aggiungi test unit (TS/C#) e, se toccata l’API, test E2E.
Output:
- Diff patch minimale
- Spiegazione (≤ 8 righe) con rischi e rollback plan
- Comandi per test locali
- Note di migrazione (se schema/config cambia)
```

### 8.4 Prompt — PR Draft + Review Automatica
```
Crea PR Draft per Issue #<id>.
Include:
- Riassunto cambi
- Checklist PR (incolla la lista §5 con esito)
- Rischi/failure modes e mitigazioni
- Screenshot/log dei test
Poi esegui una self-review: commenti puntuali (file:linea) e 3 suggerimenti di hardening.
```

### 8.5 Prompt — Documentazione Aggiornata
```
Ruolo: Documentarista. Aggiorna README/CHANGELOG per riflettere i cambi. Mantieni esempi eseguibili, comandi test, variabili d’ambiente.
Output: patch ai md, con sommario delle modifiche.
```

---

## 9) Integrazione con n8n e Automazioni Locali (MeepleAI)
- **Workflow n8n** (in `infra/n8n/flows/`):
  - **/agent/issue-scan** → esegue prompt Auditor, salva issue in GitHub e logga su `/docs/issues-log.csv`.
  - **/agent/fix** → genera patch (TS/C#) e apre PR Draft.
  - **/agent/review** → commenta PR con checklist §5 e hardening tips.
- **Env richieste** (in `infra/env/n8n.env.dev.example` / `.ci.example`): `GITHUB_TOKEN`, `REPO_SLUG`, `OPENROUTER_API_KEY` ([Unverified] se usi OpenRouter), `STACK_BASE_URL`.
- **Esecuzione locale**: `docker compose --profile n8n up -d`.

---

## 10) Standard Tenancy & Dati
<<<<<<< HEAD
- Ogni record deve preservare i riferimenti a `game_id`/`rule_spec_id` coerenti con il dominio. Query **devono** filtrare per gli ID funzionali corretti.
- Indici: per `game_id`, `rule_spec_id` e chiavi di ricerca testuali.
=======
- Ogni record mantiene `tenant_id` per compatibilità ma il runtime utilizza il valore unico `meepleai`.
- Le query possono sfruttare i filtri su `tenant_id` se necessario, ma il contesto applicativo imposta automaticamente il valore.
>>>>>>> b510d733
- Qdrant esterno consigliato per dataset grandi; HNSW `M=32, ef=96` come default pragmatico.

---

## 11) Performance & Costi
- Cache per risposte frequenti (per gioco). Precompute Explain/Setup per ridurre latenza.
- Evitare allucinazioni in Q&A: quando il contesto non copre, rispondere "Not specified" e mostrare snippet.
- Misurare tempo medio request e token usage dove disponibile.

---

## 12) Rischi & Failure Modes (e Mitigazioni)
<<<<<<< HEAD
- **Accesso non autorizzato ai dati:** test E2E obbligatori, revisione query, policy DB.
=======
- **Single-tenant regressions:** assicurarsi che i client non debbano impostare `tenantId` e che gli audit log riportino il tenant predefinito.
>>>>>>> b510d733
- **Secrets leakage:** `.env` non committato; variables in CI masked; rotate keys.
- **Rate limit insufficiente:** Redis token bucket; backoff.
- **Timeout workflow n8n:** job asincroni o retry con soglia; notifiche.
- **PDF eterogenei → RuleSpec sporco:** validatori + correzione manuale assistita; parser tabelle (Camelot/Tabula) quando servono.
- **Dataset vettoriale in crescita:** migrare a Qdrant esterno e reindicizzazione pianificata.

---

## 13) Piano di Implementazione (Step-by-step)
1. Allinea repo a struttura §1.2; aggiungi lint/formatter/config TS e C#.
2. Aggiungi GitHub Actions (lint/build/test/e2e/security).
3. Integra `/docs/issues-log.csv` e PR template con checklist §5.
4. Configura n8n con i tre webhook base (scan/fix/review).
5. Aggiungi test E2E Puppeteer/Playwright per flussi critici.
6. Stabilisci policy secrets e template `.env.dev.example`/`.env.ci.example`.

---

## 14) Appendice — Comandi Locali (PowerShell) — monorepo MeepleAI
```powershell
# Posizionati nella root del repo

# Frontend (apps/web)
pushd .\apps\web
npm install
npm run lint && npm run typecheck && npm test
popd

# Backend .NET (apps/api)
pushd .\apps\api
# Verifica che esista Api.csproj; se il path differisce, aggiorna questo agents.md
if (-Not (Test-Path .\src\Api\Api.csproj)) { Write-Error "Api.csproj non trovato in apps/api/src/Api" }
dotnet restore .\src\Api\Api.csproj
dotnet build .\src\Api\Api.csproj -warnaserror
# Test con copertura
 dotnet test .\tests\Api.Tests\Api.Tests.csproj --collect:"XPlat Code Coverage"
popd

# Avvio stack docker (infra)
pushd .\infra
# Costruisci immagini locali e avvia in background
docker compose up -d --build
# Log rapidi
docker compose ps
popd

# E2E web (tests)
pushd .\tests
# Playwright per E2E testing
npm run test:e2e
popd
```

**Nota PowerShell:** se `tools/create-issues.ps1` dà errore tipo "Termine 'if' non riconosciuto", assicurati che il file non contenga BOM/CRLF corrotti e che lo shebang non confonda PowerShell. Esegui con: `pwsh -File .\tools\create-issues.ps1 -DryRun`.

---

## 15) Note per l’Agente (Regole dure)
- Non toccare `/public` o asset generati.
- Non introdurre dipendenze globali non necessarie.
- Ogni modifica **deve** includere test adeguati e aggiornamento doc.
- Se qualcosa non è verificabile, **marca come** `[Unverified]` e proponi 2 alternative.

---

## 16) Template Issue (da copiare)
```
Titolo: <chiaro e breve>
Contesto: path=<apps/...>, versione=<git sha>
Passi per riprodurre (se bug): <1..n>
Root cause ipotizzata: <testo>
Definizione di Done: <criteri>
Criteri di Accettazione: <test descrittivo>
Impatti: <performance|sicurezza|UX>
Labels: type:<bug|feat|refactor>, area:<web|api|infra|docs|tests>, priority:P1
```

### 16.1 File `/docs/issues-log.csv` (intestazione)
```
id,title,labels,area,path,status,author,created_at,linked_pr
```

### 16.2 PR Template `.github/pull_request_template.md`
```
# Descrizione
Cosa è cambiato e perché.

# Checklist
- [ ] Issue linkata (Fixes #...)
- [ ] Lint/typecheck ok (web/api)
- [ ] Test unit/integrazione/e2e verdi
- [ ] Nessun secret in diff; template .env.dev.example/.env.ci.example aggiornati
- [ ] Tenancy e RLS testate
- [ ] No regressioni performance
- [ ] Docs aggiornate

# Rischi / Failure Modes
- ...

# Evidenze test
- <log/screenshot>
```

### 16.3 CODEOWNERS
```
# Default: manutentore
* @DegrassiAaron
/apps/web/ @DegrassiAaron
/apps/api/ @DegrassiAaron
/tests/ @DegrassiAaron
```

## 17) Template PR (da copiare)
```
# Descrizione
Cosa è cambiato e perché.

# Checklist
- [ ] Issue linkata (Fixes #...)
- [ ] Lint/typecheck ok
- [ ] Test unit/integrazione/e2e verdi
- [ ] Secrets assenti; template .env.dev.example/.env.ci.example aggiornati
- [ ] Tenancy testata
- [ ] No regressioni di performance
- [ ] Docs aggiornate

# Rischi / Failure Modes
- ...

# Evidenze test
- <log/screenshot>
```

---

## 18) CI/CD — GitHub Actions per MeepleAI

### 18.1 `.github/workflows/ci.yml`
```yaml
name: ci
on:
  pull_request:
    types: [opened, synchronize, reopened, ready_for_review]
  push:
    branches: [main]

jobs:
  ci-web:
    runs-on: ubuntu-latest
    defaults:
      run:
        working-directory: apps/web
    steps:
      - uses: actions/checkout@v4
      - uses: actions/setup-node@v4
        with: { node-version: 20, cache: 'npm' }
      - run: npm ci
      - run: npm run lint && npm run typecheck && npm test -- --ci

  ci-api:
    runs-on: ubuntu-latest
    defaults:
      run:
        working-directory: apps/api
    steps:
      - uses: actions/checkout@v4
      - uses: actions/setup-dotnet@v4
        with: { dotnet-version: '8.0.x' }
      - run: dotnet restore
      - run: dotnet build -warnaserror
      - run: dotnet test --collect:"XPlat Code Coverage"

  security:
    runs-on: ubuntu-latest
    steps:
      - uses: actions/checkout@v4
      - uses: aquasecurity/trivy-action@0.24.0
        with:
          scan-type: fs
          format: table
          exit-code: '0'
```

### 18.2 `.github/workflows/e2e.yml`
```yaml
name: e2e
on: [pull_request]

jobs:
  e2e:
    runs-on: ubuntu-latest
    services:
      postgres:
        image: postgres:16
        env:
          POSTGRES_PASSWORD: postgres
        ports: ["5432:5432"]
        options: >-
          --health-cmd="pg_isready -U postgres" --health-interval=10s --health-timeout=5s --health-retries=5
      redis:
        image: redis:7
        ports: ["6379:6379"]
      qdrant:
        image: qdrant/qdrant:latest
        ports: ["6333:6333","6334:6334"]
    steps:
      - uses: actions/checkout@v4
      - uses: actions/setup-node@v4
        with: { node-version: 20, cache: 'npm' }
      - run: npm ci
        working-directory: apps/web
      - run: npm run test:e2e
        working-directory: apps/web
```

### 18.3 `infra/docker-compose.yml` (scheletro)
```yaml
version: '3.9'
services:
  web:
    build: ../apps/web
    env_file:
      - ./env/web.env.dev
    depends_on: [api]
    ports: ["3000:3000"]
  api:
    build: ../apps/api
    env_file:
      - ./env/api.env.dev
    depends_on: [postgres, redis]
    ports: ["8080:8080"]
  postgres:
    image: postgres:16
    environment:
      POSTGRES_PASSWORD: postgres
    ports: ["5432:5432"]
    volumes:
      - pgdata:/var/lib/postgresql/data
  redis:
    image: redis:7
    ports: ["6379:6379"]
  qdrant:
    image: qdrant/qdrant:latest
    ports: ["6333:6333","6334:6334"]
  n8n:
    image: n8nio/n8n:latest
    env_file:
      - ./env/n8n.env.dev
    ports: ["5678:5678"]
volumes:
  pgdata:
```

---

## 19) Aggiornamenti futuri
- Allineare nomi esatti dei progetti .NET (csproj/sln) e dei package TS nel repo.
- Aggiungere step di pubblicazione Docker (buildx + push su GHCR) e release tagging.
- Portare Playwright headless per cross‑browser se Puppeteer non basta.
<|MERGE_RESOLUTION|>--- conflicted
+++ resolved
@@ -71,11 +71,7 @@
 
 ## 3) GitHub Flow Operativo (single-dev)
 
-<<<<<<< HEAD
-1. **Crea/Seleziona Issue** (o Audit → Issue). Aggiungi labels (`area`, `type`, `priority`).
-=======
 1. **Crea/Seleziona Issue** (o Audit → Issue). Aggiungi labels (`area`, `type`, `priority`); usa eventuali etichette `tenant/*` solo per lavori di compatibilità futura.
->>>>>>> b510d733
 2. **Branch:** `feature/<scope>-<desc>` collegata all’issue (`Fixes #ID`).
 3. **Implementazione locale:**
    - Sincronizza `main` → rebase.
@@ -104,11 +100,7 @@
 - [ ] Unit test verdi (TS/C#) con copertura ≥ 80% sul delta.
 - [ ] E2E/UX test passano (puppeteer/playwright per web; http e2e per API).
 - [ ] Nessun secret in diff; `.env` aggiornato nei template `.env.dev.example`/`.env.ci.example` se serve.
-<<<<<<< HEAD
-- [ ] Autorizzazioni: test ACL/permessi aggiornati.
-=======
 - [ ] Modalità single-tenant validata (nessun parametro `tenantId` richiesto dal client; log coerenti).
->>>>>>> b510d733
 - [ ] Performance: no regressioni note.
 - [ ] Docs aggiornate.
 
@@ -123,11 +115,7 @@
 ### 6.2 Integration & E2E
 - **API (apps/api):** avvia stack via `infra/docker-compose.yml`; test con xUnit + `WebApplicationFactory` o `RestClient`.
 - **Web (apps/web):** **Puppeteer** per flussi utente; salva screenshot in `/tests/e2e/__artifacts__`.
-<<<<<<< HEAD
-- **Data:** semi deterministici; fixture per i casi d'uso principali.
-=======
   - **Data:** semi deterministici basati sul tenant predefinito `meepleai`.
->>>>>>> b510d733
 
 ### 6.3 Qualità continua
 - **GitHub Actions**: job separati `ci-web` (Node 20 + npm), `ci-api` (.NET 8), `e2e` (services: postgres/redis/qdrant).
@@ -210,13 +198,8 @@
 ---
 
 ## 10) Standard Tenancy & Dati
-<<<<<<< HEAD
-- Ogni record deve preservare i riferimenti a `game_id`/`rule_spec_id` coerenti con il dominio. Query **devono** filtrare per gli ID funzionali corretti.
-- Indici: per `game_id`, `rule_spec_id` e chiavi di ricerca testuali.
-=======
 - Ogni record mantiene `tenant_id` per compatibilità ma il runtime utilizza il valore unico `meepleai`.
 - Le query possono sfruttare i filtri su `tenant_id` se necessario, ma il contesto applicativo imposta automaticamente il valore.
->>>>>>> b510d733
 - Qdrant esterno consigliato per dataset grandi; HNSW `M=32, ef=96` come default pragmatico.
 
 ---
@@ -229,11 +212,7 @@
 ---
 
 ## 12) Rischi & Failure Modes (e Mitigazioni)
-<<<<<<< HEAD
-- **Accesso non autorizzato ai dati:** test E2E obbligatori, revisione query, policy DB.
-=======
 - **Single-tenant regressions:** assicurarsi che i client non debbano impostare `tenantId` e che gli audit log riportino il tenant predefinito.
->>>>>>> b510d733
 - **Secrets leakage:** `.env` non committato; variables in CI masked; rotate keys.
 - **Rate limit insufficiente:** Redis token bucket; backoff.
 - **Timeout workflow n8n:** job asincroni o retry con soglia; notifiche.
