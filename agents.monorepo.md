# agents.md — Standard Operativo per Agenti (Codex/Claude Code) nel Monorepo MeepleAI / MaapleAI

> Questo file definisce **ruoli, regole, prompt, deliverable e flussi** per agenti di coding (OpenAI Codex, Claude Code, ecc.) che lavorano nel monorepo. È pensato per **team di 1 persona** con automazioni locali (Docker Desktop) e integrazione GitHub Flow.

---

## 0) Executive Summary
- **Obiettivo:** permettere all’agente di analizzare il repo, creare/risolvere issue, generare codice (TS/C#), scrivere test, aprire PR (draft), aggiornare documentazione, e mantenere qualità (lint, security, CI).
- **Tecnologie target:** TypeScript/Node, C#/.NET, Docker Compose, n8n per automazioni, Qdrant/Postgres come dati, Redis per rate limiting, GitHub Actions per CI.
- **Flusso chiave (singolo sviluppatore):** Issue → Branch → Implementazione + Test locali → PR Draft → CI → Code Review (agente) → Merge → Release.

---

## 1) Regole Generali & Convenzioni

### 1.1 Linguaggi & Stile
- **TypeScript:** ESLint + Prettier. Strict mode `"strict": true` in `tsconfig.json`. Preferire funzioni pure e tipi espliciti.
- **C#/.NET:** abilitare Nullable Reference Types, analizzatori, StyleCop. Layering pulito: `Api`, `Application`, `Domain`, `Infrastructure`.
- **Test:** Vitest/Jest (TS) e xUnit (C#). Copertura minima consigliata: 80% su unit.

### 1.2 Naming & Struttura repository
- Monorepo con cartelle: `/apps` (frontend/backend), `/packages` (librerie condivise), `/tools` (script), `/docs` (md), `/infra` (docker, k8s), `/tests`.
- Ogni app espone `README.md` locale con comandi di build/test e template `.env.dev.example`/`.env.ci.example`.

### 1.3 Git & Commit
- **Branch naming:** `feature/<scope>-<short-desc>`, `fix/<scope>-<bug>`, `chore/<scope>-...`.
- **Conventional Commits:** `feat:`, `fix:`, `docs:`, `chore:`, `refactor:`, `test:`, `perf:`.
- **PR Template:** includere obiettivo, scope, checklist test, note breaking change, screenshot/log.

### 1.4 Qualità & Sicurezza
- Lint, type-check e test devono passare localmente **prima** della PR.
- Secrets: mai committare; usare `.env` solo locale/CI (masked). Ruotare PAT n8n periodicamente.
- Rate limit su API minime: **Redis token bucket** o limitazione per IP/org.
- RLS/tenancy: test E2E obbligatori (utente A non vede B; Editor != Admin; owner vs non-owner su sessions).

---

## 2) Ruoli dell’Agente

### 2.1 Auditor
- Scansiona repo, identifica difetti (build rotta, test mancanti, cicli dipendenze), stende **Report Audit** markdown in `/docs/audit/<date>.md`.

### 2.2 Issue Engineer
- Rileva problemi, apre issue con **riproducibilità**, **ipotesi radice**, **definizione done**, **criteri accettazione**, **impatti**.
- Salva un log parallelo in `/docs/issues-log.csv` (id, titolo, labels, percorso, stato, autore).

### 2.3 Implementer (TS/C#)
- Genera o migliora moduli, preserva API pubbliche stabili, aggiunge test unit/E2E.

### 2.4 Reviewer
- Apre review su PR Draft: note line-by-line, suggerimenti patch, matrice rischi, e **auto-checklist**.

### 2.5 Documentarista
- Aggiorna `README.md`, `agents.md` se introduce nuove prassi, e doc dei moduli.

---

## 3) GitHub Flow Operativo (single-dev)

<<<<<<< HEAD
1. **Crea/Seleziona Issue** (o Audit → Issue). Aggiungi labels (`area`, `type`, `priority`).
=======
1. **Crea/Seleziona Issue** (o Audit → Issue). Aggiungi labels (`area`, `type`, `priority`); le etichette `tenant/*` restano facoltative per scenari futuri.
>>>>>>> b510d733
2. **Branch:** `feature/<scope>-<desc>` collegata all’issue (`Fixes #ID`).
3. **Implementazione locale:**
   - Sincronizza `main` → rebase.
   - Sviluppa con TDD quando possibile. Mantieni commit piccoli e descrittivi.
4. **Test locali:** esegui unit + e2e (vedi §6). Correggi fino a verde.
5. **PR Draft:** titolo = Issue + breve outcome; include checklist (§5) e output test.
6. **CI:** Lint, build, test, SCA (security). Correggi failing checks.
7. **Review dell’Agente:** commenti, diff suggestions, verifiche.
8. **Merge (squash preferito)** → **Tag/Release** se necessario.

---

## 4) Criteri di Accettazione (per ogni Issue)
- Riproducibilità documentata (steps + dato minimo).
- Copertura test per il codice toccato.
- Lint/type-check zero error.
- Non introduce **secrets** o **RLS leaks**.
- Performance: nessuna regressione (>10%) misurata sui benchmark locali (se presenti).
- Docs aggiornate: README/CHANGELOG se cambia comportamento pubblico.

---

## 5) Checklist PR (copia/incolla nella PR)
- [ ] Issue linkata (`Fixes #...`).
- [ ] Lint + typecheck ok.
- [ ] Unit test verdi (TS/C#) con copertura ≥ 80% sul delta.
- [ ] E2E/UX test passano (puppeteer/playwright per web; http e2e per API).
- [ ] Nessun secret in diff; `.env` aggiornato nei template `.env.dev.example`/`.env.ci.example` se serve.
<<<<<<< HEAD
- [ ] Autorizzazioni: test ACL/permessi aggiornati.
=======
- [ ] Modalità single-tenant validata (nessun parametro `tenantId` richiesto; log coerenti).
>>>>>>> b510d733
- [ ] Performance: no regressioni note.
- [ ] Docs aggiornate.

---

## 6) Testing Standard

### 6.1 Unit
- **TS:** Vitest/Jest; mockare I/O e rete. Snapshot solo per UI stabili.
- **C#:** xUnit; usare `Moq`/`NSubstitute`; testare Domain senza DB.

### 6.2 Integration & E2E
- **API TS/C#:** avvia stack via Docker Compose; usa supertest/REST client o xUnit + WebApplicationFactory.
- **Web E2E & UX:** **Puppeteer** (o Playwright) per flussi utente critici; screenshot su failure.
<<<<<<< HEAD
- **Data:** seme deterministico, fixture per i casi d'uso principali.
=======
- **Data:** seme deterministico basato sul tenant predefinito `meepleai`.
>>>>>>> b510d733

### 6.3 Qualità continua
- GitHub Actions: job separati `lint`, `build`, `test`, `e2e`, `security` (SCA + trivy su immagini).

---

## 7) Come l’Agente usa i file *.md (Codex/Claude Code)

- **agents.md (questo):** sorgente di verità per regole, prompt e definizioni di done. L’agente deve leggerlo prima di agire.
- **README.md per app/modulo:** comandi `dev`, `test`, `build`, env richieste.
- **CONTRIBUTING.md:** standard commit, PR, coding style; se assente l’agente lo crea.
- **SECURITY.md:** come segnalare vulnerabilità e policy di secret.
- **docs/audit/**: report periodici; l’agente li consulta per priorità tecniche.

> Gli agenti DEVONO rispettare le policy di sicurezza e non introdurre dipendenze non approvate senza nota in PR.

---

## 8) Libreria Prompt (copia/incolla)

> **Nota:** mantenere output concisi, con diffs minimi e test. Se non hai certezza su uno step, proponi opzioni e marca con `[Unverified]` eventuali ipotesi.

### 8.1 Prompt — Auditor del Repo
```
Sei un Auditor del monorepo MeepleAI. Obiettivi: 1) elenco problemi build/test/lint; 2) debiti tecnici prioritizzati; 3) suggerimenti concreti.
Output: markdown brevissimo con sezioni: Summary, Findings (priorità P0/P1/P2), Quick Wins (≤ 5), Rischi, Prossimi passi. Indica file/righe.
Mantieni compatibilità TS/C# e docker-compose. Non proporre refactor massivi senza piano incrementale.
```

### 8.2 Prompt — Creazione Issue da Codice
```
Ruolo: Issue Engineer. Analizza il modulo <path> e i relativi test. Se trovi bug, debito o mancanza test, crea 1 issue.
Output issue:
- Titolo (chiaro, azionabile)
- Contesto (repo path, versione)
- Passi per riprodurre (se bug)
- Root cause ipotizzata
- Definizione di Done
- Criteri di Accettazione (test richiesti)
- Impatti (performance, sicurezza, UX)
- Labels suggerite (type:bug|feat|refactor, area:<x>, priority:P1)
Aggiungi al file /docs/issues-log.csv il record dell’issue.
```

### 8.3 Prompt — Implementazione (TS/C#) con Test
```
Ruolo: Implementer. Branch: feature/<scope>. Modifica solo i file necessari. Mantieni API pubbliche. Aggiungi test unit (TS/C#) e, se toccata l’API, test E2E.
Output:
- Diff patch minimale
- Spiegazione (≤ 8 righe) con rischi e rollback plan
- Comandi per test locali
- Note di migrazione (se schema/config cambia)
```

### 8.4 Prompt — PR Draft + Review Automatica
```
Crea PR Draft per Issue #<id>.
Include:
- Riassunto cambi
- Checklist PR (incolla la lista §5 con esito)
- Rischi/failure modes e mitigazioni
- Screenshot/log dei test
Poi esegui una self-review: commenti puntuali (file:linea) e 3 suggerimenti di hardening.
```

### 8.5 Prompt — Documentazione Aggiornata
```
Ruolo: Documentarista. Aggiorna README/CHANGELOG per riflettere i cambi. Mantieni esempi eseguibili, comandi test, variabili d’ambiente.
Output: patch ai md, con sommario delle modifiche.
```

---

## 9) Integrazione con n8n e Automazioni Locali
- Workflow n8n per: (a) **/agent/issue-scan** → esegue prompt Auditor e apre issue via GitHub API; (b) **/agent/fix** → genera patch e apre PR Draft; (c) **/agent/review** → commenta PR.
- Configurare credenziali GitHub e variabili repo nella UI n8n; usare coda/ritentativi per payload pesanti.
- Conservare log chiamate e costo token (se disponibile) per rendicontazione.

---

## 10) Standard Tenancy & Dati
<<<<<<< HEAD
- Ogni record deve preservare i riferimenti a `game_id`/`rule_spec_id` coerenti con il dominio. Query **devono** filtrare per gli ID funzionali corretti.
- Indici: per `game_id`, `rule_spec_id` e chiavi di ricerca testuali.
=======
- Ogni record mantiene `tenant_id` per compatibilità ma il runtime usa il valore unico `meepleai`.
- Indici su `tenant_id` e `game_id` restano disponibili per eventuali estensioni future.
>>>>>>> b510d733
- Qdrant esterno consigliato per dataset grandi; HNSW `M=32, ef=96` come default pragmatico.

---

## 11) Performance & Costi
- Cache per risposte frequenti (per gioco). Precompute Explain/Setup per ridurre latenza.
- Evitare allucinazioni in Q&A: quando il contesto non copre, rispondere "Not specified" e mostrare snippet.
- Misurare tempo medio request e token usage dove disponibile.

---

## 12) Rischi & Failure Modes (e Mitigazioni)
<<<<<<< HEAD
- **Accesso non autorizzato ai dati:** test E2E obbligatori, revisione query, policy DB.
=======
- **Single-tenant regressions:** garantire che i client non richiedano `tenantId` e che gli audit log riportino il tenant predefinito.
>>>>>>> b510d733
- **Secrets leakage:** `.env` non committato; variables in CI masked; rotate keys.
- **Rate limit insufficiente:** Redis token bucket; backoff.
- **Timeout workflow n8n:** job asincroni o retry con soglia; notifiche.
- **PDF eterogenei → RuleSpec sporco:** validatori + correzione manuale assistita; parser tabelle (Camelot/Tabula) quando servono.
- **Dataset vettoriale in crescita:** migrare a Qdrant esterno e reindicizzazione pianificata.

---

## 13) Piano di Implementazione (Step-by-step)
1. Allinea repo a struttura §1.2; aggiungi lint/formatter/config TS e C#.
2. Aggiungi GitHub Actions (lint/build/test/e2e/security).
3. Integra `/docs/issues-log.csv` e PR template con checklist §5.
4. Configura n8n con i tre webhook base (scan/fix/review).
5. Aggiungi test E2E Puppeteer/Playwright per flussi critici.
6. Stabilisci policy secrets e template `.env.dev.example`/`.env.ci.example`.

---

## 14) Appendice — Comandi Locali (PowerShell)
```powershell
# Lint & test TS
pnpm i && pnpm lint && pnpm typecheck && pnpm test

# Test C#
dotnet restore && dotnet build -warnaserror && dotnet test --collect:"XPlat Code Coverage"

# Avvio stack
docker compose up -d --build

# E2E web (esempio)
pnpm e2e
```

---

## 15) Note per l’Agente (Regole dure)
- Non toccare `/public` o asset generati.
- Non introdurre dipendenze globali non necessarie.
- Ogni modifica **deve** includere test adeguati e aggiornamento doc.
- Se qualcosa non è verificabile, **marca come** `[Unverified]` e proponi 2 alternative.

---

## 16) Template Issue (da copiare)
```
Titolo: <chiaro e breve>
Contesto: <path, versione>
Passi per riprodurre (se bug): <1..n>
Root cause ipotizzata: <testo>
Definizione di Done: <criteri>
Criteri di Accettazione: <test descrittivo>
Impatti: <performance|sicurezza|UX>
Labels: <type:..., area:..., priority:P1>
```

---

## 17) Template PR (da copiare)
```
# Descrizione
Cosa è cambiato e perché.

# Checklist
- [ ] Issue linkata (Fixes #...)
- [ ] Lint/typecheck ok
- [ ] Test unit/integrazione/e2e verdi
- [ ] Secrets assenti; template .env.dev.example/.env.ci.example aggiornati
- [ ] Tenancy testata
- [ ] No regressioni di performance
- [ ] Docs aggiornate

# Rischi / Failure Modes
- ...

# Evidenze test
- <log/screenshot>
```

---

## 18) Aggiornamenti futuri
- Aggiungere `CODEOWNERS` per cartelle critiche.
- Integrare SAST/DAST nei workflow.
- Portare E2E su container di CI con browser headless.
<|MERGE_RESOLUTION|>--- conflicted
+++ resolved
@@ -57,11 +57,7 @@
 
 ## 3) GitHub Flow Operativo (single-dev)
 
-<<<<<<< HEAD
-1. **Crea/Seleziona Issue** (o Audit → Issue). Aggiungi labels (`area`, `type`, `priority`).
-=======
 1. **Crea/Seleziona Issue** (o Audit → Issue). Aggiungi labels (`area`, `type`, `priority`); le etichette `tenant/*` restano facoltative per scenari futuri.
->>>>>>> b510d733
 2. **Branch:** `feature/<scope>-<desc>` collegata all’issue (`Fixes #ID`).
 3. **Implementazione locale:**
    - Sincronizza `main` → rebase.
@@ -90,11 +86,7 @@
 - [ ] Unit test verdi (TS/C#) con copertura ≥ 80% sul delta.
 - [ ] E2E/UX test passano (puppeteer/playwright per web; http e2e per API).
 - [ ] Nessun secret in diff; `.env` aggiornato nei template `.env.dev.example`/`.env.ci.example` se serve.
-<<<<<<< HEAD
-- [ ] Autorizzazioni: test ACL/permessi aggiornati.
-=======
 - [ ] Modalità single-tenant validata (nessun parametro `tenantId` richiesto; log coerenti).
->>>>>>> b510d733
 - [ ] Performance: no regressioni note.
 - [ ] Docs aggiornate.
 
@@ -109,11 +101,7 @@
 ### 6.2 Integration & E2E
 - **API TS/C#:** avvia stack via Docker Compose; usa supertest/REST client o xUnit + WebApplicationFactory.
 - **Web E2E & UX:** **Puppeteer** (o Playwright) per flussi utente critici; screenshot su failure.
-<<<<<<< HEAD
-- **Data:** seme deterministico, fixture per i casi d'uso principali.
-=======
 - **Data:** seme deterministico basato sul tenant predefinito `meepleai`.
->>>>>>> b510d733
 
 ### 6.3 Qualità continua
 - GitHub Actions: job separati `lint`, `build`, `test`, `e2e`, `security` (SCA + trivy su immagini).
@@ -195,13 +183,8 @@
 ---
 
 ## 10) Standard Tenancy & Dati
-<<<<<<< HEAD
-- Ogni record deve preservare i riferimenti a `game_id`/`rule_spec_id` coerenti con il dominio. Query **devono** filtrare per gli ID funzionali corretti.
-- Indici: per `game_id`, `rule_spec_id` e chiavi di ricerca testuali.
-=======
 - Ogni record mantiene `tenant_id` per compatibilità ma il runtime usa il valore unico `meepleai`.
 - Indici su `tenant_id` e `game_id` restano disponibili per eventuali estensioni future.
->>>>>>> b510d733
 - Qdrant esterno consigliato per dataset grandi; HNSW `M=32, ef=96` come default pragmatico.
 
 ---
@@ -214,11 +197,7 @@
 ---
 
 ## 12) Rischi & Failure Modes (e Mitigazioni)
-<<<<<<< HEAD
-- **Accesso non autorizzato ai dati:** test E2E obbligatori, revisione query, policy DB.
-=======
 - **Single-tenant regressions:** garantire che i client non richiedano `tenantId` e che gli audit log riportino il tenant predefinito.
->>>>>>> b510d733
 - **Secrets leakage:** `.env` non committato; variables in CI masked; rotate keys.
 - **Rate limit insufficiente:** Redis token bucket; backoff.
 - **Timeout workflow n8n:** job asincroni o retry con soglia; notifiche.
