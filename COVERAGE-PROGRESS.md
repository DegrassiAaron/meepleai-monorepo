# Coverage Progress Report

## 📊 Snapshot — 2025-10-06

- **Backend (`apps/api`)**: `dotnet test --collect:"XPlat Code Coverage"` failed during compilation, so no new Cobertura totals were generated. The build stopped at `tests/Api.Tests/PdfStorageServiceTests.cs` (mock signature mismatches) and `tests/Api.Tests/QdrantIntegrationTestBase.cs` (`SkipException` constructor mismatch), leaving both line and branch coverage unchanged (previous snapshot: 38.00% lines / 39.20% branches).
- **Frontend (`apps/web`)**: `npm run test -- --coverage` completed with coverage at **79.33% statements / 73.22% branches / 80.47% functions / 79.54% lines**. Jest exited non-zero because the configured 90% global thresholds were not met, even though all 10 suites (48 tests) passed.

## 🧪 Latest Commands Executed

<<<<<<< HEAD
- `dotnet test --collect:"XPlat Code Coverage"` (inside `apps/api`) — attempted 2025-10-05, the run hung after executing the integration suites; see `docs/coverage-logs/2025-10-05-dotnet-test.log`.
- `dotnet test /p:CollectCoverage=true ...` (inside `apps/api`) — coverlet fallback attempted, but long-running suites prevented completion in the sandbox.
- `npm run test -- --runTestsByPath src/pages/api/__tests__/health.test.ts` (inside `apps/web`) — new smoke test added, full coverage run pending once the backend suite is stabilised.
=======
- `dotnet test --collect:"XPlat Code Coverage"` (inside `apps/api`, aborted with compile errors)
- `npm run test -- --coverage` (inside `apps/web`, finished with threshold failure)
>>>>>>> 19d8920a

## 🔍 Coverage Gaps & Follow-up Items

### Backend

- **Fix compilation issues first**: Resolve the constructor/type mismatches in `PdfStorageServiceTests` and `QdrantIntegrationTestBase` so the suite can build and emit a Cobertura report.
- **Service wiring coverage**: Once the build succeeds, confirm the mocked dependencies for `PdfStorageService` and Redis/Qdrant integrations receive coverage to validate their registration logic.
- **External dependencies**: Re-verify Qdrant/Docker availability before rerunning to avoid future integration skips.

### Frontend

<<<<<<< HEAD
- **Pages without tests**: `src/pages/admin.tsx`, `index.tsx`, `n8n.tsx`, and `versions.tsx` remain without suites; add coverage to bring them above the 90% Jest threshold.
- **API routes**: `src/pages/api/health.ts` now has a dedicated smoke test; expand coverage to the remaining `/api/*` routes when the Jest global threshold can be satisfied.
- **Upload workflow**: Even with the refreshed tests, `src/pages/upload.tsx` still has uncovered multi-step flows and error branches—target these when updating the suite.
=======
- **Raise coverage on `upload.tsx`**: Statements (65.01%) and functions (47.91%) are dragging global coverage under the threshold; expand tests around the multi-step upload flow and error branches.
- **Target branch-heavy pages**: `admin.tsx` (68.33% branches) and `n8n.tsx` (64.63% branches) require additional scenarios to meet the 90% bar.
- **Silence expected console noise**: Consider mocking `console.error` in tests where failures are intentional to keep output clean.
>>>>>>> 19d8920a

## 📂 Coverage Artifacts

- Backend Cobertura report: not generated (build failed before coverage instrumentation). Expected path once fixed: `apps/api/tests/Api.Tests/TestResults/<timestamp>/coverage.cobertura.xml`.
- Frontend LCOV report: `apps/web/coverage/lcov.info` (HTML at `apps/web/coverage/lcov-report/index.html`).

## ✅ Suggested Next Steps

1. Restore backend test compilation by aligning mock constructor signatures and updating `SkipException` usage, then rerun the coverage collection.
2. Improve frontend coverage for `upload.tsx`, `admin.tsx`, and `n8n.tsx` to satisfy Jest's 90% global thresholds.
3. Re-run both coverage commands after the above fixes and append the fresh Cobertura/LCOV artifact locations to this log.<|MERGE_RESOLUTION|>--- conflicted
+++ resolved
@@ -7,14 +7,8 @@
 
 ## 🧪 Latest Commands Executed
 
-<<<<<<< HEAD
-- `dotnet test --collect:"XPlat Code Coverage"` (inside `apps/api`) — attempted 2025-10-05, the run hung after executing the integration suites; see `docs/coverage-logs/2025-10-05-dotnet-test.log`.
-- `dotnet test /p:CollectCoverage=true ...` (inside `apps/api`) — coverlet fallback attempted, but long-running suites prevented completion in the sandbox.
-- `npm run test -- --runTestsByPath src/pages/api/__tests__/health.test.ts` (inside `apps/web`) — new smoke test added, full coverage run pending once the backend suite is stabilised.
-=======
 - `dotnet test --collect:"XPlat Code Coverage"` (inside `apps/api`, aborted with compile errors)
 - `npm run test -- --coverage` (inside `apps/web`, finished with threshold failure)
->>>>>>> 19d8920a
 
 ## 🔍 Coverage Gaps & Follow-up Items
 
@@ -26,15 +20,9 @@
 
 ### Frontend
 
-<<<<<<< HEAD
-- **Pages without tests**: `src/pages/admin.tsx`, `index.tsx`, `n8n.tsx`, and `versions.tsx` remain without suites; add coverage to bring them above the 90% Jest threshold.
-- **API routes**: `src/pages/api/health.ts` now has a dedicated smoke test; expand coverage to the remaining `/api/*` routes when the Jest global threshold can be satisfied.
-- **Upload workflow**: Even with the refreshed tests, `src/pages/upload.tsx` still has uncovered multi-step flows and error branches—target these when updating the suite.
-=======
 - **Raise coverage on `upload.tsx`**: Statements (65.01%) and functions (47.91%) are dragging global coverage under the threshold; expand tests around the multi-step upload flow and error branches.
 - **Target branch-heavy pages**: `admin.tsx` (68.33% branches) and `n8n.tsx` (64.63% branches) require additional scenarios to meet the 90% bar.
 - **Silence expected console noise**: Consider mocking `console.error` in tests where failures are intentional to keep output clean.
->>>>>>> 19d8920a
 
 ## 📂 Coverage Artifacts
 
