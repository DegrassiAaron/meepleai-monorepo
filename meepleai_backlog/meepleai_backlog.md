# MeepleAI Backlog (Feature List)

| ID | Title | Component | Type | Priority | Effort | Labels | Milestone | Dependencies |
|---|---|---|---|---|---:|---|---|---|
| INF-01 | Inizializzare monorepo e Docker Compose | Infra | Task | P0 | 3 | area/infra,kind/task | MVP | nan |
| INF-02 | CI/CD base GitHub Actions | Infra | Task | P0 | 3 | area/infra,kind/ci | MVP | INF-01 |
| SEC-01 | Gestione secrets .env e rotazione chiavi | Security | Task | P0 | 2 | area/security,kind/policy | MVP | INF-01 |
| AUTH-01 | Autenticazione e ruoli (Admin/Editor/User) | Auth | Feature | P0 | 5 | area/auth,kind/feature | MVP | INF-01 |
<<<<<<< HEAD
| AUTH-02 | Gestione ruoli avanzata | Auth | Feature | P0 | 5 | area/auth,kind/feature | V1 | AUTH-01,DB-01 |
=======
| AUTH-02 | Single-tenant baseline | Auth | Feature | P0 | 5 | area/auth,kind/feature | V1 | AUTH-01,DB-01 |
>>>>>>> b510d733
| DB-01 | Schema database iniziale | DB | Task | P0 | 3 | area/db,kind/schema | MVP | INF-01 |
| RULE-01 | Definizione formale RuleSpec v0 | RuleSpec | Feature | P0 | 3 | area/rulespec,kind/spec | MVP | DB-01 |
| RULE-02 | Versioning e diff RuleSpec | RuleSpec | Feature | P1 | 3 | area/rulespec,kind/feature | V1 | RULE-01,DB-01 |
| PDF-01 | Upload PDF regolamenti | PDF | Feature | P0 | 3 | area/pdf,kind/feature | MVP | AUTH-01,DB-01 |
| PDF-02 | Parsing testo + OCR | PDF | Feature | P0 | 5 | area/pdf,kind/feature,ai/nlp | MVP | PDF-01 |
| PDF-03 | Parser tabelle/flowchart | PDF | Feature | P1 | 5 | area/pdf,kind/feature,ai/nlp | V1 | PDF-02 |
| EDIT-01 | Editor grafico RuleSpec | Editor | Feature | P1 | 5 | area/ui,area/rulespec,kind/feature | V1 | RULE-01,PDF-02 |
| EDIT-02 | Diff e versioni RuleSpec in UI | Editor | Feature | P2 | 3 | area/ui,area/rulespec,kind/feature | V1 | EDIT-01,RULE-02 |
| AI-01 | Embeddings e indicizzazione Qdrant | AI | Feature | P0 | 5 | area/ai,kind/feature | MVP | PDF-02,DB-01 |
| AI-02 | RAG Explain (10 minuti) | AI | Feature | P0 | 5 | area/ai,kind/feature | MVP | AI-01,RULE-01 |
| AI-03 | RAG Setup guidato | AI | Feature | P1 | 3 | area/ai,kind/feature | V1 | AI-01,RULE-01 |
| AI-04 | Q&A con snippet e fallback Not specified | AI | Feature | P1 | 3 | area/ai,kind/feature | V1 | AI-01 |
| AI-05 | Caching risposte per gioco | AI | Task | P2 | 3 | area/ai,kind/perf | V1 | AI-02,AI-03 |
| UI-01 | Chat UI per ogni Meeple Agent | UI | Feature | P0 | 3 | area/ui,kind/feature | MVP | AI-02 |
| UI-02 | Libreria giochi (CRUD) | UI | Feature | P0 | 3 | area/ui,kind/feature | MVP | AUTH-01,DB-01 |
| UI-03 | Wizard import PDF→RuleSpec | UI | Feature | P1 | 3 | area/ui,kind/feature | V1 | PDF-02,EDIT-01 |
| ADM-01 | Dashboard admin e log richieste | Admin | Feature | P1 | 3 | area/admin,kind/feature | V1 | AI-02 |
| ADM-02 | Gestione n8n workflow | Admin | Feature | P2 | 3 | area/admin,kind/feature | V2 | INF-01 |
| N8N-01 | Webhook /agent/explain | n8n | Feature | P0 | 3 | area/automations,kind/feature | MVP | AI-02 |
| N8N-02 | Webhook /agent/setup | n8n | Feature | P1 | 2 | area/automations,kind/feature | V1 | AI-03 |
| N8N-03 | Webhook /agent/qa | n8n | Feature | P1 | 2 | area/automations,kind/feature | V1 | AI-04 |
| PERF-01 | Rate limiting (Redis token bucket) | Perf | Task | P1 | 2 | area/perf,kind/security | V1 | INF-01 |
| SEC-02 | Audit & RLS tests | Security | Task | P1 | 3 | area/security,kind/test | V1 | AUTH-02,DB-01 |
| OPS-01 | Observability base | Ops | Task | P2 | 3 | area/ops,kind/infra | V1 | INF-02 |
| DOC-01 | README progetto (root) | Docs | Task | P0 | 2 | area/docs,kind/docs | MVP | INF-01 |
| DOC-02 | agents.md per Codex/Claude Code | Docs | Task | P0 | 3 | area/docs,kind/docs | MVP | nan |
| DOC-03 | CONTRIBUTING e SECURITY | Docs | Task | P1 | 2 | area/docs,kind/docs | V1 | SEC-01 |<|MERGE_RESOLUTION|>--- conflicted
+++ resolved
@@ -6,11 +6,7 @@
 | INF-02 | CI/CD base GitHub Actions | Infra | Task | P0 | 3 | area/infra,kind/ci | MVP | INF-01 |
 | SEC-01 | Gestione secrets .env e rotazione chiavi | Security | Task | P0 | 2 | area/security,kind/policy | MVP | INF-01 |
 | AUTH-01 | Autenticazione e ruoli (Admin/Editor/User) | Auth | Feature | P0 | 5 | area/auth,kind/feature | MVP | INF-01 |
-<<<<<<< HEAD
-| AUTH-02 | Gestione ruoli avanzata | Auth | Feature | P0 | 5 | area/auth,kind/feature | V1 | AUTH-01,DB-01 |
-=======
 | AUTH-02 | Single-tenant baseline | Auth | Feature | P0 | 5 | area/auth,kind/feature | V1 | AUTH-01,DB-01 |
->>>>>>> b510d733
 | DB-01 | Schema database iniziale | DB | Task | P0 | 3 | area/db,kind/schema | MVP | INF-01 |
 | RULE-01 | Definizione formale RuleSpec v0 | RuleSpec | Feature | P0 | 3 | area/rulespec,kind/spec | MVP | DB-01 |
 | RULE-02 | Versioning e diff RuleSpec | RuleSpec | Feature | P1 | 3 | area/rulespec,kind/feature | V1 | RULE-01,DB-01 |
