# Contributing to MeepleAI

Thank you for your interest in contributing to MeepleAI! This document provides guidelines and instructions for contributing to the project.

## Table of Contents

- [Code of Conduct](#code-of-conduct)
- [Getting Started](#getting-started)
- [Development Workflow](#development-workflow)
- [Coding Standards](#coding-standards)
- [Testing Requirements](#testing-requirements)
- [Pull Request Process](#pull-request-process)
- [Issue Guidelines](#issue-guidelines)
- [Commit Message Format](#commit-message-format)

## Code of Conduct

Be respectful, professional, and constructive in all interactions. We aim to foster an inclusive and welcoming environment for all contributors.

## Getting Started

### Prerequisites

- **Git**: Version control
- **.NET 8 SDK**: For backend development
- **Node.js 20+**: For frontend development
- **Docker Desktop**: For running the full stack locally
- **Python 3.9+**: For pre-commit hooks

### Initial Setup

1. **Fork and clone the repository**:
   ```bash
   git clone https://github.com/YOUR_USERNAME/meepleai-monorepo.git
   cd meepleai-monorepo
   ```

2. **Install pre-commit hooks** (required):
   ```bash
   python -m pip install --user -r requirements-dev.txt
   pre-commit install
   ```
   > Windows: Use `py -3 -m pip install --user -r requirements-dev.txt` if needed

3. **Set up environment files**:
   ```bash
   .\scripts\dev-up.ps1
   ```
   This creates `.env.dev` files from templates. Update them with your local secrets.

4. **Start the development stack**:
   ```bash
   cd infra
   docker compose up -d --build
   ```

5. **Verify services are running**:
   - Frontend: http://localhost:3000
   - Backend API: http://localhost:8080
   - n8n: http://localhost:5678

## Development Workflow

We follow **GitHub Flow** for all contributions:

1. **Create or select an issue**: All work should be linked to an issue
2. **Create a feature branch**: `git checkout -b feature/scope-description`
3. **Develop with TDD**: Write tests first when possible
4. **Commit frequently**: Small, descriptive commits
5. **Test locally**: Run all tests before pushing
6. **Create a Pull Request**: Use the PR template
7. **Code Review**: Address feedback
8. **Merge**: Squash merge is preferred

### Branch Naming

Use descriptive branch names with the following prefixes:

- `feature/<scope>-<short-desc>` - New features
- `fix/<scope>-<bug>` - Bug fixes
- `docs/<scope>-<desc>` - Documentation updates
- `chore/<scope>-<desc>` - Maintenance tasks
- `test/<scope>-<desc>` - Test improvements
- `refactor/<scope>-<desc>` - Code refactoring

**Examples**:
- `feature/api-pdf-import`
- `fix/web-auth-redirect`
- `docs/readme-docker-setup`

## Coding Standards

### TypeScript (Frontend)

- **Linting**: ESLint with Next.js config
- **Type Safety**: Strict mode enabled in `tsconfig.json`
- **Style**: Prettier for consistent formatting
- **Naming**:
  - Components: PascalCase (`GameCard.tsx`)
  - Functions: camelCase (`fetchGameRules()`)
  - Constants: UPPER_SNAKE_CASE (`API_BASE_URL`)

**Run checks**:
```bash
cd apps/web
npm run lint
npm run typecheck
npm test
```

### C# (Backend)

- **Nullable Reference Types**: Enabled
- **Analyzers**: StyleCop and built-in analyzers
- **Layering**: Clean architecture (Api, Services, Models)
- **Naming**:
  - Classes/Interfaces: PascalCase (`RagService`, `IRagService`)
  - Methods: PascalCase (`ProcessQueryAsync`)
  - Private fields: `_camelCase` with underscore prefix

**Run checks**:
```bash
cd apps/api
dotnet restore
dotnet build -warnaserror
dotnet test
```

### General Principles

- **Prefer pure functions** over stateful logic
- **Explicit types** over implicit/any
- **Meaningful names** over comments
- **Small, focused** functions and classes
- **DRY** (Don't Repeat Yourself)

## Testing Requirements

All contributions must include appropriate tests:

### Unit Tests

- **Frontend**: Jest with React Testing Library
  ```bash
  cd apps/web
  npm test
  ```
- **Backend**: xUnit with code coverage
  ```bash
  cd apps/api
  dotnet test --collect:"XPlat Code Coverage"
  ```

**Coverage Target**: ≥80% for modified code

### E2E Tests

- **Frontend**: Playwright for user flows
  ```bash
  cd apps/web
  npm run test:e2e
  ```
- **Backend**: Integration tests with `WebApplicationFactory`

### Test Guidelines

- **Arrange-Act-Assert** pattern
- **Descriptive test names**: `Should_ReturnError_When_InvalidGameId`
- **Mock external dependencies** (HTTP, database, file system)
- **Use fixtures** for test data
<<<<<<< HEAD
- **Test access control paths** for authenticated features
=======
- **Verifica comportamento single-tenant**: assicurati che i flussi usino il tenant predefinito senza richiedere parametri extra.
>>>>>>> b510d733

## Pull Request Process

### Before Creating a PR

1. **Sync with main**:
   ```bash
   git checkout main
   git pull origin main
   git checkout your-branch
   git rebase main
   ```

2. **Run all checks**:
   - Linting and type checking
   - Unit tests (frontend + backend)
   - E2E tests (if applicable)
   - Pre-commit hooks pass

3. **Review your changes**:
   - No unintended files included
   - No secrets in diff
   - No debug/console logs left in code

### Creating the PR

1. **Use the PR template**: Auto-populated when creating PR
2. **Link the issue**: Use `Closes #123` or `Fixes #123`
3. **Write clear description**:
   - Summary of changes
   - Motivation and context
   - Breaking changes (if any)
   - Test evidence (screenshots, logs)

### PR Checklist

Include this checklist in your PR description:

- [ ] Issue linked (`Fixes #...`)
- [ ] Lint/typecheck ok (web/api)
- [ ] Unit test coverage ≥80% on delta
- [ ] E2E/integration tests pass
- [ ] No secrets in diff; `.env` templates updated if needed
<<<<<<< HEAD
- [ ] Autorizzazioni verificate (ACL/RBAC)
=======
- [ ] Modalità single-tenant verificata (nessun parametro `tenantId` richiesto dal client)
>>>>>>> b510d733
- [ ] No performance regressions
- [ ] Documentation updated (README, CHANGELOG)

### Code Review

- **Be responsive** to feedback
- **Ask questions** if feedback is unclear
- **Discuss alternatives** constructively
- **Update your branch** as you address comments

### Merge Requirements

A PR can be merged when:

✅ All CI checks pass
✅ At least one approving review (for external contributors)
✅ All conversations resolved
✅ Branch up-to-date with main

## Issue Guidelines

### Creating Issues

Use issue templates when available. Include:

- **Clear title**: Descriptive and actionable
- **Context**: What were you trying to do?
- **Steps to reproduce** (for bugs)
- **Expected vs actual behavior**
- **Environment**: OS, browser, versions
- **Root cause hypothesis** (if known)
- **Acceptance criteria**: How to verify the fix

### Issue Labels

- **Type**: `kind/bug`, `kind/feature`, `kind/docs`, `kind/chore`
- **Area**: `area/web`, `area/api`, `area/infra`, `area/docs`
- **Priority**: `priority/p0` (critical), `priority/p1` (high), `priority/p2` (medium), `priority/p3` (low)
<<<<<<< HEAD
=======
- **Tenant**: utilizzare label `tenant/*` solo per lavori legati a futuri scenari multi-tenant
>>>>>>> b510d733

### Issue Workflow

1. **Triage**: Maintainers will label and prioritize
2. **Assignment**: Comment if you want to work on an issue
3. **Work**: Create a branch and reference the issue
4. **Resolution**: PR merged, issue auto-closes

## Commit Message Format

We use **Conventional Commits** for clear history and automated changelogs:

```
<type>(<scope>): <subject>

<body>

<footer>
```

### Types

- `feat`: New feature
- `fix`: Bug fix
- `docs`: Documentation only
- `style`: Formatting, missing semicolons, etc.
- `refactor`: Code change that neither fixes a bug nor adds a feature
- `perf`: Performance improvement
- `test`: Adding or updating tests
- `chore`: Maintenance (dependencies, build, etc.)

### Scope

The scope should specify the affected component:
- `web`, `api`, `infra`, `docs`, `tests`, `ci`

### Examples

```
feat(api): add PDF import endpoint

Implements the /ingest/pdf endpoint with chunking and
embedding generation for rule documents.

Closes #42
```

```
fix(web): correct authentication redirect loop

Users were stuck in redirect loop after login when
accessing protected routes. Fixed by checking session
state before redirecting.

Fixes #58
```

```
docs(readme): update Docker setup instructions

Add troubleshooting section for common Docker issues
on Windows and macOS.
```

### Footer

Use the footer to reference issues:

- `Closes #123` - Closes an issue (use for PRs)
- `Fixes #123` - Fixes a bug issue
- `Refs #123` - References an issue without closing

## Security

**Never commit secrets!** Pre-commit hooks will help prevent this, but always:

- Use `.env.dev` files locally (not committed)
- Use environment variables in CI/CD
- Rotate any accidentally committed secrets immediately
- Report security vulnerabilities privately (see [SECURITY.md](SECURITY.md))

## Additional Resources

- **Project Architecture**: See [CLAUDE.md](CLAUDE.md)
- **Agent Guidelines**: See [agents.md](agents.md)
- **Security Policy**: See [SECURITY.md](SECURITY.md)
- **API Documentation**: Available in `apps/api/README.md`
- **Frontend Guide**: Available in `apps/web/README.md`

## Questions?

- **GitHub Discussions**: For general questions and ideas
- **GitHub Issues**: For bugs and feature requests
- **Pull Requests**: For code contributions

---

**Thank you for contributing to MeepleAI!**<|MERGE_RESOLUTION|>--- conflicted
+++ resolved
@@ -168,11 +168,7 @@
 - **Descriptive test names**: `Should_ReturnError_When_InvalidGameId`
 - **Mock external dependencies** (HTTP, database, file system)
 - **Use fixtures** for test data
-<<<<<<< HEAD
-- **Test access control paths** for authenticated features
-=======
 - **Verifica comportamento single-tenant**: assicurati che i flussi usino il tenant predefinito senza richiedere parametri extra.
->>>>>>> b510d733
 
 ## Pull Request Process
 
@@ -216,11 +212,7 @@
 - [ ] Unit test coverage ≥80% on delta
 - [ ] E2E/integration tests pass
 - [ ] No secrets in diff; `.env` templates updated if needed
-<<<<<<< HEAD
-- [ ] Autorizzazioni verificate (ACL/RBAC)
-=======
 - [ ] Modalità single-tenant verificata (nessun parametro `tenantId` richiesto dal client)
->>>>>>> b510d733
 - [ ] No performance regressions
 - [ ] Documentation updated (README, CHANGELOG)
 
@@ -259,10 +251,7 @@
 - **Type**: `kind/bug`, `kind/feature`, `kind/docs`, `kind/chore`
 - **Area**: `area/web`, `area/api`, `area/infra`, `area/docs`
 - **Priority**: `priority/p0` (critical), `priority/p1` (high), `priority/p2` (medium), `priority/p3` (low)
-<<<<<<< HEAD
-=======
 - **Tenant**: utilizzare label `tenant/*` solo per lavori legati a futuri scenari multi-tenant
->>>>>>> b510d733
 
 ### Issue Workflow
 
